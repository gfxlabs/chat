--- conflicted
+++ resolved
@@ -11,13 +11,6 @@
 	"github.com/tinode/chat/server/store/types"
 )
 
-<<<<<<< HEAD
-const (
-	maxUsersForTopic = 32
-)
-
-=======
->>>>>>> 2bc3d8e0
 var adaptr adapter.Adapter
 
 // Unique ID generator
