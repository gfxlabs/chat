--- conflicted
+++ resolved
@@ -287,7 +287,6 @@
 		rcptto: t.name, skipSid: skipSid}
 }
 
-<<<<<<< HEAD
 // userIsPresencer returns true if the user (specified by `uid`) may receive presence notifications.
 func (t *Topic) userIsPresencer(uid types.Uid) bool {
 	var want, given types.AccessMode
@@ -306,14 +305,6 @@
 	return (want & given).IsPresencer()
 }
 
-// Send presence notification to attached sessions directly, without routing though topic.
-func (t *Topic) presSubsOnlineDirect(what string) {
-	msg := &ServerComMessage{Pres: &MsgServerPres{Topic: t.xoriginal, What: what}}
-
-	for sess := range t.sessions {
-		// Check presence filters
-		if !t.userIsPresencer(sess.uid) && what != "gone" && what != "acs" {
-=======
 // Send notification to attached sessions directly, without routing though topic.
 // This is needed because the session(s) may be already disconnected by the time it's routed through topic.
 func (t *Topic) presSubsOnlineDirect(what string, params *presParams, filter *presFilters, skipSid string) {
@@ -329,7 +320,6 @@
 		pud := t.perUser[sess.uid]
 		// Check presence filters
 		if pud.deleted || (what != "acs" && what != "gone" && !presOfflineFilter(pud.modeGiven&pud.modeWant, filter)) {
->>>>>>> fbb44af3
 			continue
 		}
 
