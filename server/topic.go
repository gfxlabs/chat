/******************************************************************************
 *
 *  Description :
 *    An isolated communication channel (chat room, 1:1 conversation) for
 *    usually multiple users. There is no communication across topics.
 *
 *****************************************************************************/

package main

import (
	"container/list"
	"errors"
	"log"
	"net/http"
	"sort"
	"sync/atomic"
	"time"

	"github.com/tinode/chat/server/auth"
	"github.com/tinode/chat/server/push"
	"github.com/tinode/chat/server/store"
	"github.com/tinode/chat/server/store/types"
)

// Time between subscription of a background session and when the notifications are sent.
// If session unsubscribes in this time frame notifications are not sent at all.
const deferredNotificationsTimeout = time.Second * 5

// Topic is an isolated communication channel
type Topic struct {
	// Еxpanded/unique name of the topic.
	name string
	// For single-user topics session-specific topic name, such as 'me',
	// otherwise the same as 'name'.
	xoriginal string

	// Topic category
	cat types.TopicCat

	// TODO(gene): currently unused
	// If isProxy == true, the actual topic is hosted by another cluster member.
	// The topic should:
	// 1. forward all messages to master
	// 2. route replies from the master to sessions.
	// 3. disconnect sessions at master's request.
	// 4. shut down the topic at master's request.
	// 5. aggregate access permissions on behalf of attached sessions.
	isProxy bool
	// Name of the master node for this topic if isProxy is true.
	masterNode string

	// Time when the topic was first created.
	created time.Time
	// Time when the topic was last updated.
	updated time.Time
	// Time of the last outgoing message.
	touched time.Time

	// Server-side ID of the last data message
	lastID int
	// ID of the deletion operation. Not an ID of the message.
	delID int

	// Last published userAgent ('me' topic only)
	userAgent string

	// User ID of the topic owner/creator. Could be zero.
	owner types.Uid

	// Default access mode
	accessAuth types.AccessMode
	accessAnon types.AccessMode

	// Topic discovery tags
	tags []string

	// Topic's public data
	public interface{}

	// Topic's per-subscriber data
	perUser map[types.Uid]perUserData
	// Union of permissions across all users (used by proxy sessions with uid = 0).
	// These are used by master topics only (in the proxy-master topic context)
	// as a coarse-grained attempt to perform acs checks since proxy sessions "impersonate"
	// multiple normal sessions (uids) which may have different uids.
	modeWantUnion  types.AccessMode
	modeGivenUnion types.AccessMode

	// User's contact list (not nil for 'me' topic only).
	// The map keys are UserIds for P2P topics and grpXXX for group topics.
	perSubs map[string]perSubsData

	// Sessions attached to this topic. The UID kept here may not match Session.uid if session is
	// subscribed on behalf of another user.
	sessions map[*Session]perSessionData
	// Queue of delayed presence updates from successful service (background) subscriptions.
	defrNotif *list.List

	// Inbound {data} and {pres} messages from sessions or other topics, already converted to SCM. Buffered = 256
	broadcast chan *ServerComMessage
	// Channel for receiving {get}/{set} requests, buffered = 32
	meta chan *metaReq
	// Subscribe requests from sessions, buffered = 32
	reg chan *sessionJoin
	// Unsubscribe requests from sessions, buffered = 32
	unreg chan *sessionLeave
	// Track the most active sessions to report User Agent changes. Buffered = 32
	uaChange chan string
	// Channel to terminate topic  -- either the topic is deleted or system is being shut down. Buffered = 1.
	exit chan *shutDown
	// Channel to receive topic master responses (used only by proxy topics).
	proxy chan *ClusterResp

	// Flag which tells topic lifecycle status: new, ready, paused, marked for deletion.
	status int32
}

// perUserData holds topic's cache of per-subscriber data
type perUserData struct {
	// Timestamps when the subscription was created and updated
	created time.Time
	updated time.Time

	// Count of subscription online and announced (presence not deferred).
	online int

	// Last t.lastId reported by user through {pres} as received or read
	recvID int
	readID int
	// ID of the latest Delete operation
	delID int

	private interface{}

	modeWant  types.AccessMode
	modeGiven types.AccessMode

	// P2P only:
	public    interface{}
	topicName string
	deleted   bool
}

// perSubsData holds user's (on 'me' topic) cache of subscription data
type perSubsData struct {
	// The other user's/topic's online status as seen by this user.
	online bool
	// True if we care about the updates from the other user/topic: (want&given).IsPresencer().
	// Does not affect sending notifications from this user to other users.
	enabled bool
}

// Data related to a subscription of a session to a topic.
type perSessionData struct {
	// ID of the subscribed user (asUid); not necessarily the session owner.
	uid types.Uid
	// Reference to a list bucket with deferred notification or nil if no notifications are deferred.
	ref *list.Element
}

// Reasons why topic is being shut down.
const (
	// StopNone no reason given/default.
	StopNone = iota
	// StopShutdown terminated due to system shutdown.
	StopShutdown
	// StopDeleted terminated due to being deleted.
	StopDeleted
	// StopRehashing terminated due to cluster rehashing (moved to a different node).
	StopRehashing
)

// Topic shutdown
type shutDown struct {
	// Channel to report back completion of topic shutdown. Could be nil
	done chan<- bool
	// Topic is being deleted as opposite to total system shutdown
	reason int
}

var nilPresParams = &presParams{}
var nilPresFilters = &presFilters{}

func (t *Topic) run(hub *Hub) {
	if !t.isProxy {
		t.runLocal(hub)
	} else {
		t.runProxy(hub)
	}
}

func (t *Topic) runProxy(hub *Hub) {
	// Kills topic after a period of inactivity.
	keepAlive := idleTopicTimeout
	killTimer := time.NewTimer(time.Hour)
	killTimer.Stop()

	// Ticker for deferred presence notifications.
	defrNotifTimer := time.NewTimer(time.Millisecond * 500)

	for {
		select {
		case sreg := <-t.reg:
			// Request to add a connection to this topic
			if t.isInactive() {
				asUid := types.ParseUserId(sreg.pkt.asUser)
				sreg.sess.queueOut(ErrLocked(sreg.pkt.id, t.original(asUid), types.TimeNow()))
			} else {
				log.Printf("topic[%s] reg %+v", t.name, sreg)
				msg := &ProxyTopicData{
					JoinReq: &ProxyJoin{
						Created:    sreg.created,
						Newsub:     sreg.newsub,
						Internal:   sreg.internal,
						Background: sreg.pkt.Sub.Background,
					},
				}
				log.Println("sessionJoin pkt = ", sreg.pkt, sreg.topic)
				// Response (ctrl message) will be handled when it's received via the proxy channel.
				if err := globals.cluster.routeToTopicMaster(sreg.pkt, nil, msg, t.name, sreg.sess); err != nil {
					log.Println("proxy topic: route join request from proxy to master failed:", err)
				}
			}

		case leave := <-t.unreg:
			// Remove connection from topic; session may continue to function
			log.Printf("t[%s] leave %+v", t.name, leave)
			asUid := leave.userId
			// Explicitly specify user id because the proxy session hosts multiple client sessions.
			if asUid.IsZero() {
				if pssd, ok := t.sessions[leave.sess]; ok {
					asUid = pssd.uid
				} else {
					log.Println("proxy topic: leave request sent for unknown session")
					continue
				}
			}
			// Remove the session from the topic without waiting for a response from the master node
			// because by the time the response arrives this session may be already gone from the session store
			// and we won't be able to find and remove it by its sid.
			t.remSession(leave.sess, asUid)
			msg := &ClientComMessage{}
			proxyLeave := &ProxyTopicData{
				LeaveReq: &ProxyLeave{
					Id:     leave.id,
					UserId: asUid,
					Unsub:  leave.unsub,
					// Terminate connection to master topic if explicitly asked to do so or all sessions are gone.
					TerminateProxyConnection: leave.terminateProxyConnection || len(t.sessions) == 0,
				},
			}
			if err := globals.cluster.routeToTopicMaster(msg, nil, proxyLeave, t.name, leave.sess); err != nil {
				log.Println("proxy topic: route broadcast request from proxy to master failed:", err)
			}

		case msg := <-t.broadcast:
			// Content message intended for broadcasting to recipients
			brdc := &ProxyTopicData{
				BroadcastReq: &ProxyBroadcast{
					Id:        msg.id,
					From:      msg.asUser,
					Timestamp: msg.timestamp,
					SkipSid:   msg.skipSid,
				},
			}
			log.Printf("t[%s] broadcast %+v %+v", t.name, msg, brdc.BroadcastReq)
			if err := globals.cluster.routeToTopicMaster(nil, msg, brdc, t.name, msg.sess); err != nil {
				log.Println("proxy topic: route broadcast request from proxy to master failed:", err)
			}

		case meta := <-t.meta:
			// Request to get/set topic metadata
			log.Printf("t[%s] meta %+v", t.name, meta)
			req := &ProxyTopicData{
				MetaReq: &ProxyMeta{
					What: meta.what,
				},
			}
			if err := globals.cluster.routeToTopicMaster(meta.pkt, nil, req, t.name, meta.sess); err != nil {
				log.Println("proxy topic: route meta request from proxy to master failed:", err)
			}

		case ua := <-t.uaChange:
			// Process an update to user agent from one of the sessions
			log.Printf("t[%s] uaChange %+v", t.name, ua)
			req := &ProxyTopicData{
				UAChangeReq: &ProxyUAChange{
					UserAgent: ua,
				},
			}
			if err := globals.cluster.routeToTopicMaster(nil, nil, req, t.name, nil); err != nil {
				log.Println("proxy topic: route ua change request from proxy to master failed:", err)
			}

		case msg := <-t.proxy:
			log.Printf("proxy topic [%s] msg: sid[%s] = %+v | proxyresp = %+v", t.name, msg.FromSID, msg.SrvMsg, msg.ProxyResp)

			if msg.SrvMsg.Pres != nil && msg.SrvMsg.Pres.What == "acs" && msg.SrvMsg.Pres.Acs != nil {
				// If the server changed acs on this topic, update the internal state.
				t.updateAcsFromPresMsg(msg.SrvMsg.Pres)
			}
			if msg.FromSID == "*" {
				// It is a broadcast.
				msg.SrvMsg.skipSid = msg.ProxyResp.SkipSid
				msg.SrvMsg.uid = msg.ProxyResp.Uid
				switch {
				case msg.SrvMsg.Pres != nil || msg.SrvMsg.Data != nil || msg.SrvMsg.Info != nil:
					// Regular broadcast.
					t.proxyFanoutBroadcast(msg.SrvMsg)
				case msg.SrvMsg.Ctrl != nil:
					// Ctrl broadcast. E.g. for user eviction.
					t.handleCtrlBroadcast(msg.SrvMsg)
				default:
				}
			} else {
				sess := globals.sessionStore.Get(msg.FromSID)
				switch msg.ProxyResp.OrigRequestType {
				case ProxyRequestJoin:
					if sess != nil && msg.SrvMsg != nil && msg.SrvMsg.Ctrl != nil {
						if msg.SrvMsg.Ctrl.Code < 300 {
							if t.addSession(sess, sess.uid) {
								sess.addSub(t.name, &Subscription{
									broadcast: t.broadcast,
									done:      t.unreg,
									meta:      t.meta,
									uaChange:  t.uaChange})
								if msg.ProxyResp.IsBackground {
									// It's a background session.
									// Make a fake sessionJoin packet and add it to deferred notification list.
									// We only need a timestamp and a pointer to the session
									// in order for deferred notification processing to work correctly.
									sreg := &sessionJoin{
										sess: sess,
										pkt: &ClientComMessage{
											timestamp: types.TimeNow(),
										},
									}
									pssd, _ := t.sessions[sess]
									pssd.ref = t.defrNotif.PushFront(sreg)
									t.sessions[sreg.sess] = pssd
								}
							}
							killTimer.Stop()
						} else {
							if len(t.sessions) == 0 {
								killTimer.Reset(keepAlive)
							}
						}
					}
				case ProxyRequestBroadcast:
				case ProxyRequestMeta:
				case ProxyRequestLeave:
					log.Printf("proxy topic [%s]: session %p unsubscribed", t.name, sess)
					if msg.SrvMsg != nil && msg.SrvMsg.Ctrl != nil {
						log.Printf("proxy topic [%s]: ctrl msg = %+v", t.name, msg.SrvMsg.Ctrl)
						if msg.SrvMsg.Ctrl.Code < 300 {
							if sess != nil {
								t.remSession(sess, sess.uid)
							}
							// All sessions are gone. Start the kill timer.
							if len(t.sessions) == 0 {
								killTimer.Reset(keepAlive)
							}
						}
					}
				default:
					log.Printf("proxy topic [%s] received response referencing unknown request type %d", t.name, msg.ProxyResp.OrigRequestType)
				}
				if !sess.queueOut(msg.SrvMsg) {
					log.Println("topic proxy: timeout")
				}
			}

		case sd := <-t.exit:
			log.Printf("t[%s] exit %+v", t.name, sd)
			// Tell sessions to remove the topic
			for s := range t.sessions {
				s.detach <- t.name
			}
			if t.isProxy {
				if err := globals.cluster.topicProxyGone(t.name); err != nil {
					log.Printf("topic proxy shutdown [%s]: failed to notify master - %s", t.name, err)
				}
			}
			// Report completion back to sender, if 'done' is not nil.
			if sd.done != nil {
				sd.done <- true
			}
			return

		case <-killTimer.C:
			// Topic timeout
			hub.unreg <- &topicUnreg{topic: t.name}

		case <-defrNotifTimer.C:
			t.onDeferredNotificationTimer()
		}
	}
}

// proxyFanoutBroadcast broadcasts msg to all sessions attached to this topic.
func (t *Topic) proxyFanoutBroadcast(msg *ServerComMessage) {
	for sess, pssd := range t.sessions {
		if sess.sid == msg.skipSid {
			continue
		}
		if msg.Pres != nil {
			if !t.passesPresenceFilters(msg, pssd.uid) {
				continue
			}
		} else if msg.Data != nil {
			if !t.userIsReader(pssd.uid) {
				continue
			}
		}
		t.maybeFixTopicName(msg, pssd.uid)
		log.Printf("broadcast fanout [%s] to %s", t.name, sess.sid)
		if sess.queueOut(msg) {
			// TODO: push notifications.
		} else {
			log.Printf("topic[%s]: connection stuck, detaching", t.name)
			t.unreg <- &sessionLeave{sess: sess}
		}
	}
}

// handleCtrlBroadcast broadcasts a ctrl command to certain sessions attached to this topic.
func (t *Topic) handleCtrlBroadcast(msg *ServerComMessage) {
	if msg.Ctrl.Code == http.StatusResetContent && msg.Ctrl.Text == "evicted" {
		// We received a ctrl command for evicting a user.
		if msg.uid.IsZero() {
			log.Panicf("topic[%s]: proxy received evict message with empty uid", t.name)
		}
		for sess := range t.sessions {
			if t.remSession(sess, msg.uid) != nil {
				sess.detach <- t.name
				if sess.sid != msg.skipSid {
					sess.queueOut(msg)
				}
			}
		}
	}
}

// updateAcsFromPresMsg modifies user acs in Topic's perUser struct based on the data in `pres`.
func (t *Topic) updateAcsFromPresMsg(pres *MsgServerPres) {
	uid := types.ParseUserId(pres.Src)
	dacs := pres.Acs
	if uid.IsZero() {
		log.Printf("proxy topic[%s]: received acs change for invalid user id '%s'", t.name, pres.Src)
		return
	}

	// If t.perUser[uid] does not exist, pud is initialized with blanks, otherwise it gets existing values.
	pud := t.perUser[uid]
	if err := pud.modeWant.ApplyMutation(dacs.Want); err != nil {
		log.Printf("proxy topic[%s]: could not process acs change - want: %+v", t.name, err)
		return
	}
	if err := pud.modeGiven.ApplyMutation(dacs.Given); err != nil {
		log.Printf("proxy topic[%s]: could not process acs change - given: %+v", t.name, err)
		return
	}
	// Update existing or add new.
	t.perUser[uid] = pud
}

// getPerUserAcs returns `want` and `given` permissions for the given user id.
func (t *Topic) getPerUserAcs(uid types.Uid) (types.AccessMode, types.AccessMode) {
	if uid.IsZero() {
		// For zero uids (typically for proxy sessions), return the union of all permissions.
		return t.modeWantUnion, t.modeGivenUnion
	} else {
		pud := t.perUser[uid]
		return pud.modeWant, pud.modeGiven
	}
}

// passesPresenceFilters applies presence filters to `msg`
// depending on per-user want and given acls for the provided `uid`.
func (t *Topic) passesPresenceFilters(msg *ServerComMessage, uid types.Uid) bool {
	modeWant, modeGiven := t.getPerUserAcs(uid)
	// "gone" and "acs" notifications are sent even if the topic is muted.
	return ((modeGiven & modeWant).IsPresencer() || msg.Pres.What == "gone" || msg.Pres.What == "acs") &&
		(msg.Pres.FilterIn == 0 || int(modeGiven&modeWant)&msg.Pres.FilterIn != 0) &&
		(msg.Pres.FilterOut == 0 || int(modeGiven&modeWant)&msg.Pres.FilterOut == 0)
}

// userIsReader returns true if the user (specified by `uid`) may read the given topic.
func (t *Topic) userIsReader(uid types.Uid) bool {
	modeWant, modeGiven := t.getPerUserAcs(uid)
	return (modeGiven & modeWant).IsReader()
}

// maybeFixTopicName sets the topic field in `msg` depending on the uid.
func (t *Topic) maybeFixTopicName(msg *ServerComMessage, uid types.Uid) {
	if !uid.IsZero() && t.cat == types.TopicCatP2P {
		// For p2p topics topic name is dependent on receiver.
		// For zero uids we don't know the proper topic name, though.
		switch {
		case msg.Data != nil:
			msg.Data.Topic = t.original(uid)
		case msg.Pres != nil:
			msg.Pres.Topic = t.original(uid)
		case msg.Info != nil:
			msg.Info.Topic = t.original(uid)
		}
	}
}

// computePerUserAcsUnion computes want and given permissions unions over all topic's subscribers.
func (t *Topic) computePerUserAcsUnion() {
	wantUnion := types.ModeNone
	givenUnion := types.ModeNone
	for _, pud := range t.perUser {
		wantUnion = wantUnion | pud.modeWant
		givenUnion = givenUnion | pud.modeGiven
	}
	t.modeWantUnion = wantUnion
	t.modeGivenUnion = givenUnion
}

func (t *Topic) runLocal(hub *Hub) {
	// Kills topic after a period of inactivity.
	keepAlive := idleTopicTimeout
	killTimer := time.NewTimer(time.Hour)
	killTimer.Stop()

	// Notifies about user agent change. 'me' only
	uaTimer := time.NewTimer(time.Minute)
	var currentUA string
	uaTimer.Stop()

	// Ticker for deferred presence notifications.
	defrNotifTimer := time.NewTimer(time.Millisecond * 500)

	for {
		select {
		case sreg := <-t.reg:
			// Request to add a connection to this topic

			if t.isInactive() {
				asUid := types.ParseUserId(sreg.pkt.asUser)
				sreg.sess.queueOutWithOverrides(
					ErrLocked(sreg.pkt.id, t.original(asUid), types.TimeNow()), sreg.sessOverrides)
			} else {
				// The topic is alive, so stop the kill timer, if it's ticking. We don't want the topic to die
				// while processing the call
				killTimer.Stop()
				if err := t.handleSubscription(hub, sreg); err == nil {
					if sreg.created {
						// Call plugins with the new topic
						pluginTopic(t, plgActCreate)
					}
				} else {
					if len(t.sessions) == 0 && t.cat != types.TopicCatSys {
						// Failed to subscribe, the topic is still inactive
						killTimer.Reset(keepAlive)
					}
					log.Printf("topic[%s] subscription failed %v, sid=%s", t.name, err, sreg.sess.sid)
				}
			}
		case leave := <-t.unreg:
			// Remove connection from topic; session may continue to function
			now := types.TimeNow()

			// userId.IsZero() == true when the entire session is being dropped.
			asUid := leave.userId

			if t.isInactive() {
				if !asUid.IsZero() && leave.id != "" {
					leave.sess.queueOutWithOverrides(ErrLocked(leave.id, t.original(asUid), now), leave.sessOverrides)
				}
				continue

			} else if leave.unsub {
				// User wants to leave and unsubscribe.
				// asUid must not be Zero.
				if err := t.replyLeaveUnsub(hub, leave.sess, asUid, leave.id, leave.sessOverrides); err != nil {
					log.Println("failed to unsub", err, leave.sess.sid)
					continue
				}

			} else if pssd := t.maybeRemoveSession(leave.sess, asUid /*doRemove=*/, !leave.sess.isProxy() || leave.terminateProxyConnection); pssd != nil || leave.sess.isProxy() {
				// Just leaving the topic without unsubscribing if user is subscribed.

				var uid types.Uid
				if leave.sess.isProxy() {
					uid = asUid
				} else {
					uid = pssd.uid
				}
				// uid may be zero when a proxy session is trying to terminate (it called unsubAll).
				proxyTerminating := uid.IsZero()
				var pud perUserData
				if !proxyTerminating {
					pud = t.perUser[uid]
					if pssd == nil || pssd.ref == nil {
						pud.online--
					}
				} else if !leave.sess.isProxy() {
					log.Panic("cannot determine uid: leave req = ", leave)
				}

				switch t.cat {
				case types.TopicCatMe:
					mrs := t.mostRecentSession()
					if mrs == nil {
						// Last session
						mrs = leave.sess
					} else {
						// Change UA to the most recent live session and announce it. Don't block.
						select {
						case t.uaChange <- mrs.userAgent:
						default:
						}
					}
					// Update user's last online timestamp & user agent
					if !proxyTerminating {
						if err := store.Users.UpdateLastSeen(uid, mrs.userAgent, now); err != nil {
							log.Println(err)
						}
					}
				case types.TopicCatFnd:
					// Remove ephemeral query.
					t.fndRemovePublic(leave.sess)
				case types.TopicCatGrp:
					if !proxyTerminating && pud.online == 0 {
						// User is going offline: notify online subscribers on 'me'
						t.presSubsOnline("off", pssd.uid.UserId(), nilPresParams,
							&presFilters{filterIn: types.ModeRead}, "")
					}
				}

				if !proxyTerminating {
					t.perUser[uid] = pud
				}

				// Respond if either the request contains an id
				// or a proxy session is responding to a client request without an id (!proxyTerminating).
				if leave.id != "" || (leave.sess.isProxy() && !proxyTerminating) {
					leave.sess.queueOutWithOverrides(NoErr(leave.id, t.original(asUid), now), leave.sessOverrides)
				}
			}

			// If there are no more subscriptions to this topic, start a kill timer
			if len(t.sessions) == 0 && t.cat != types.TopicCatSys {
				killTimer.Reset(keepAlive)
			}

		case msg := <-t.broadcast:
			// Content message intended for broadcasting to recipients

			var pushRcpt *push.Receipt
			asUid := types.ParseUserId(msg.asUser)
			if msg.Data != nil {
				if t.isInactive() {
					msg.sess.queueOutWithOverrides(ErrLocked(msg.id, t.original(asUid), msg.timestamp), msg.sessOverrides)
					continue
				}
				if t.isReadOnly() {
					msg.sess.queueOutWithOverrides(ErrPermissionDenied(msg.id, t.original(asUid), msg.timestamp),
						msg.sessOverrides)
					continue
				}

				asUser := types.ParseUserId(msg.Data.From)
				userData, userFound := t.perUser[asUser]
				// Anyone is allowed to post to 'sys' topic.
				if t.cat != types.TopicCatSys {
					// If it's not 'sys' check write permission.
					if !(userData.modeWant & userData.modeGiven).IsWriter() {
						msg.sess.queueOutWithOverrides(ErrPermissionDenied(msg.id, t.original(asUid),
							msg.timestamp), msg.sessOverrides)
						continue
					}
				}

				if err := store.Messages.Save(&types.Message{
					ObjHeader: types.ObjHeader{CreatedAt: msg.Data.Timestamp},
					SeqId:     t.lastID + 1,
					Topic:     t.name,
					From:      asUser.String(),
					Head:      msg.Data.Head,
					Content:   msg.Data.Content}, (userData.modeGiven & userData.modeWant).IsReader()); err != nil {

					log.Printf("topic[%s]: failed to save message: %v", t.name, err)
					msg.sess.queueOutWithOverrides(ErrUnknown(msg.id, t.original(asUid), msg.timestamp), msg.sessOverrides)

					continue
				}

				t.lastID++
				t.touched = msg.Data.Timestamp
				msg.Data.SeqId = t.lastID
				if userFound {
					userData.readID = t.lastID
					userData.readID = t.lastID
					t.perUser[asUser] = userData
				}
				if msg.id != "" {
					reply := NoErrAccepted(msg.id, t.original(asUid), msg.timestamp)
					reply.Ctrl.Params = map[string]int{"seq": t.lastID}
					msg.sess.queueOutWithOverrides(reply, msg.sessOverrides)
				}

				pushRcpt = t.pushForData(asUser, msg.Data)

				// Message sent: notify offline 'R' subscrbers on 'me'
				t.presSubsOffline("msg", &presParams{seqID: t.lastID, actor: msg.Data.From},
					&presFilters{filterIn: types.ModeRead}, "", true)

				// Tell the plugins that a message was accepted for delivery
				pluginMessage(msg.Data, plgActCreate)

			} else if msg.Pres != nil {
				if t.isInactive() {
					// Ignore presence update - topic is paused or being deleted
					continue
				}

				what := t.presProcReq(msg.Pres.Src, msg.Pres.What, msg.Pres.WantReply)
				if t.xoriginal != msg.Pres.Topic || what == "" {
					// This is just a request for status, don't forward it to sessions
					continue
				}

				// "what" may have changed, i.e. unset or "+command" removed ("on+en" -> "on")
				msg.Pres.What = what
			} else if msg.Info != nil {
				if t.isInactive() {
					// Ignore info messages - topic is paused or being deleted
					continue
				}

				if msg.Info.SeqId > t.lastID {
					// Drop bogus read notification
					continue
				}

				asUser := types.ParseUserId(msg.Info.From)
				pud := t.perUser[asUser]

				// Filter out "kp" from users with no 'W' permission (or people without a subscription)
				if msg.Info.What == "kp" && (!(pud.modeGiven & pud.modeWant).IsWriter() || t.isReadOnly()) {
					continue
				}

				if msg.Info.What == "read" || msg.Info.What == "recv" {
					// Filter out "read/recv" from users with no 'R' permission (or people without a subscription)
					if !(pud.modeGiven & pud.modeWant).IsReader() {
						continue
					}

					var read, recv, unread int
					if msg.Info.What == "read" {
						if msg.Info.SeqId > pud.readID {
							// The number of unread messages has decreased, negative value
							unread = pud.readID - msg.Info.SeqId
							pud.readID = msg.Info.SeqId
							read = pud.readID
						} else {
							// No need to report stale or bogus read status
							continue
						}
					} else if msg.Info.What == "recv" {
						if msg.Info.SeqId > pud.recvID {
							pud.recvID = msg.Info.SeqId
							recv = pud.recvID
						} else {
							continue
						}
					}

					if pud.readID > pud.recvID {
						pud.recvID = pud.readID
						recv = pud.recvID
					}

					if err := store.Subs.Update(t.name, asUser,
						map[string]interface{}{
							"RecvSeqId": pud.recvID,
							"ReadSeqId": pud.readID},
						false); err != nil {

						log.Printf("topic[%s]: failed to update SeqRead/Recv counter: %v", t.name, err)
						continue
					}

					// Read/recv updated: notify user's other sessions of the change
					t.presPubMessageCount(asUser, recv, read, msg.skipSid)

					// Update cached count of unread messages
					usersUpdateUnread(asUser, unread, true)

					t.perUser[asUser] = pud
				}
			}

			var broadcastSessOverrides *sessionOverrides
			if msg.sessOverrides != nil {
				// Broadcast is not a reply to a specific session.
				// Hence, we do not set session specific params.
				broadcastSessOverrides = &sessionOverrides{
					origReq: msg.sessOverrides.origReq,
				}
			}
			// Broadcast the message. Only {data}, {pres}, {info} are broadcastable.
			// {meta} and {ctrl} are sent to the session only
			if msg.Data != nil || msg.Pres != nil || msg.Info != nil {
				for sess, pssd := range t.sessions {
					if sess.sid == msg.skipSid {
						continue
					}

					if msg.Pres != nil {
						// Skip notifying - already notified on topic.
						if msg.Pres.SkipTopic != "" && sess.getSub(msg.Pres.SkipTopic) != nil {
							continue
						}

						// Notification addressed to a single user only
						if msg.Pres.SingleUser != "" && pssd.uid.UserId() != msg.Pres.SingleUser {
							continue
						}

						// Check presence filters
						if !t.passesPresenceFilters(msg, pssd.uid) {
							continue
						}

					} else {
						// Check if the user has Read permission
						if !t.userIsReader(pssd.uid) {
							continue
						}

						// Don't send key presses from one user's session to the other sessions of the same user.
						if msg.Info != nil && msg.Info.What == "kp" && msg.Info.From == pssd.uid.UserId() {
							continue
						}
					}

					// Topic name may be different depending on the user to which the `sess` belongs.
					t.maybeFixTopicName(msg, pssd.uid)

					if !sess.queueOutWithOverrides(msg, broadcastSessOverrides) {
						log.Printf("topic[%s]: connection stuck, detaching", t.name)
						// The whole session is being dropped, so sessionLeave.userId is not set.
						t.unreg <- &sessionLeave{sess: sess}
					}
				}

				if pushRcpt != nil {
					// usersPush will update unread message count and send push notification.
					usersPush(pushRcpt)
				}

			} else {
				// TODO(gene): remove this
				log.Panic("topic: wrong message type for broadcasting", t.name)
			}

		case meta := <-t.meta:
			// Request to get/set topic metadata
			asUid := types.ParseUserId(meta.pkt.asUser)
			authLevel := auth.Level(meta.pkt.authLvl)
			switch {
			case meta.pkt.Get != nil:
				// Get request
				if meta.what&constMsgMetaDesc != 0 {
					if err := t.replyGetDesc(meta.sess, asUid, meta.pkt.Get.Id, meta.pkt.Get.Desc, meta.sessOverrides); err != nil {
						log.Printf("topic[%s] meta.Get.Desc failed: %s", t.name, err)
					}
				}
				if meta.what&constMsgMetaSub != 0 {
					if err := t.replyGetSub(meta.sess, asUid, authLevel, meta.pkt.Get.Id, meta.pkt.Get.Sub, meta.sessOverrides); err != nil {
						log.Printf("topic[%s] meta.Get.Sub failed: %s", t.name, err)
					}
				}
				if meta.what&constMsgMetaData != 0 {
					if err := t.replyGetData(meta.sess, asUid, meta.pkt.Get.Id, meta.pkt.Get.Data, meta.sessOverrides); err != nil {
						log.Printf("topic[%s] meta.Get.Data failed: %s", t.name, err)
					}
				}
				if meta.what&constMsgMetaDel != 0 {
					if err := t.replyGetDel(meta.sess, asUid, meta.pkt.Get.Id, meta.pkt.Get.Del, meta.sessOverrides); err != nil {
						log.Printf("topic[%s] meta.Get.Del failed: %s", t.name, err)
					}
				}
				if meta.what&constMsgMetaTags != 0 {
					if err := t.replyGetTags(meta.sess, asUid, meta.pkt.Get.Id, meta.sessOverrides); err != nil {
						log.Printf("topic[%s] meta.Get.Tags failed: %s", t.name, err)
					}
				}
				if meta.what&constMsgMetaCred != 0 {
					log.Printf("topic[%s] handle getCred", t.name)
					if err := t.replyGetCreds(meta.sess, asUid, meta.pkt.Get.Id, meta.sessOverrides); err != nil {
						log.Printf("topic[%s] meta.Get.Creds failed: %s", t.name, err)
					}
				}

			case meta.pkt.Set != nil:
				// Set request
				if meta.what&constMsgMetaDesc != 0 {
					if err := t.replySetDesc(meta.sess, asUid, meta.pkt.Set, meta.sessOverrides); err == nil {
						// Notify plugins of the update
						pluginTopic(t, plgActUpd)
					} else {
						log.Printf("topic[%s] meta.Set.Desc failed: %v", t.name, err)
					}
				}
				if meta.what&constMsgMetaSub != 0 {
					if err := t.replySetSub(hub, meta.sess, meta.pkt, meta.sessOverrides); err != nil {
						log.Printf("topic[%s] meta.Set.Sub failed: %v", t.name, err)
					}
				}
				if meta.what&constMsgMetaTags != 0 {
					if err := t.replySetTags(meta.sess, asUid, meta.pkt.Set, meta.sessOverrides); err != nil {
						log.Printf("topic[%s] meta.Set.Tags failed: %v", t.name, err)
					}
				}
				if meta.what&constMsgMetaCred != 0 {
					if err := t.replySetCred(meta.sess, asUid, authLevel, meta.pkt.Set, meta.sessOverrides); err != nil {
						log.Printf("topic[%s] meta.Set.Cred failed: %v", t.name, err)
					}
				}

			case meta.pkt.Del != nil:
				// Del request
				var err error
				switch meta.what {
				case constMsgDelMsg:
					err = t.replyDelMsg(meta.sess, asUid, meta.pkt.Del, meta.sessOverrides)
				case constMsgDelSub:
					err = t.replyDelSub(hub, meta.sess, asUid, meta.pkt.Del, meta.sessOverrides)
				case constMsgDelTopic:
					err = t.replyDelTopic(hub, meta.sess, asUid, meta.pkt.Del, meta.sessOverrides)
				case constMsgDelCred:
					err = t.replyDelCred(hub, meta.sess, asUid, authLevel, meta.pkt.Del, meta.sessOverrides)
				}

				if err != nil {
					log.Printf("topic[%s] meta.Del failed: %v", t.name, err)
				}
			}
		case ua := <-t.uaChange:
			// Process an update to user agent from one of the sessions
			currentUA = ua
			uaTimer.Reset(uaTimerDelay)

		case <-defrNotifTimer.C:
			t.onDeferredNotificationTimer()

		case <-uaTimer.C:
			// Publish user agent changes after a delay
			if currentUA == "" || currentUA == t.userAgent {
				continue
			}
			t.userAgent = currentUA
			t.presUsersOfInterest("ua", t.userAgent)

		case <-killTimer.C:
			// Topic timeout
			hub.unreg <- &topicUnreg{topic: t.name}
			defrNotifTimer.Stop()
			if t.cat == types.TopicCatMe {
				uaTimer.Stop()
				t.presUsersOfInterest("off", currentUA)
			} else if t.cat == types.TopicCatGrp {
				t.presSubsOffline("off", nilPresParams, nilPresFilters, "", false)
			}

		case sd := <-t.exit:
			// Handle four cases:
			// 1. Topic is shutting down by timer due to inactivity (reason == StopNone)
			// 2. Topic is being deleted (reason == StopDeleted)
			// 3. System shutdown (reason == StopShutdown, done != nil).
			// 4. Cluster rehashing (reason == StopRehashing)

			if sd.reason == StopDeleted {
				if t.cat == types.TopicCatGrp {
					t.presSubsOffline("gone", nilPresParams, nilPresFilters, "", false)
				}
				// P2P users get "off+remove" earlier in the process

				// Inform plugins that the topic is deleted
				pluginTopic(t, plgActDel)

			} else if sd.reason == StopRehashing {
				// Must send individual messages to sessions because normal sending through the topic's
				// broadcast channel won't work - it will be shut down too soon.
				t.presSubsOnlineDirect("term")
			}
			// In case of a system shutdown don't bother with notifications. They won't be delivered anyway.

			// Tell sessions to remove the topic
			for s := range t.sessions {
				s.detach <- t.name
			}

			usersRegisterTopic(t, false)

			// Report completion back to sender, if 'done' is not nil.
			if sd.done != nil {
				sd.done <- true
			}
			return
		}
	}
}

// sendDeferredNotifications updates perUser accounting and fires due
// deferred notifications for the provided sessions.
func (t *Topic) sendDeferredNotifications(joinReqs []*sessionJoin) {
	for _, sreg := range joinReqs {
		uid := types.ParseUserId(sreg.pkt.asUser)
		if !t.isProxy {
			pud := t.perUser[uid]
			pud.online++
			t.perUser[uid] = pud
		}
		t.sendSubNotifications(uid, sreg)
	}
}

// onDeferredNotificationTimer removes all due deferred notifications sessions
// from the notifications queue and for each of these sessions:
// * For regular topics, sends all due notifications.
// * For proxy topics, routes the deferred notification requests to the master topic.
func (t *Topic) onDeferredNotificationTimer() {
	// Handle deferred presence notifications from a successful service (background) subscription.
	if t.isInactive() {
		return
	}

	// Process events older than this timestamp.
	expiration := time.Now().Add(-deferredNotificationsTimeout)
	var joinReqs []*sessionJoin
	// Iterate through the list until all sufficiently old events are processed.
	for elem := t.defrNotif.Back(); elem != nil; elem = t.defrNotif.Back() {
		sreg := elem.Value.(*sessionJoin)
		if expiration.Before(sreg.pkt.timestamp) {
			// All done. Remaining events are newer.
			break
		}
		t.defrNotif.Remove(elem)
		if pssd, ok := t.sessions[sreg.sess]; ok && pssd.ref != nil {
			pssd.ref = nil
			t.sessions[sreg.sess] = pssd
			joinReqs = append(joinReqs, sreg)
		}
	}
	if t.isProxy {
		// TODO: route expired background sessions to the master topic.
		// t.routeToMasterTopic(joinReqs)
	} else {
		t.sendDeferredNotifications(joinReqs)
	}
}

// sidFromSessionOrOverrides returns sesssion id from session overrides (if provided)
// otherwise from session.
func sidFromSessionOrOverrides(sess *Session, sessOverrides *sessionOverrides) string {
	if sessOverrides != nil {
		return sessOverrides.sid
	} else {
		return sess.sid
	}
}

// Session subscribed to a topic, created == true if topic was just created and {pres} needs to be announced
func (t *Topic) handleSubscription(h *Hub, sreg *sessionJoin) error {
	asUid := types.ParseUserId(sreg.pkt.asUser)
	authLevel := auth.Level(sreg.pkt.authLvl)

	msgsub := sreg.pkt.Sub
	getWhat := 0
	if msgsub.Get != nil {
		getWhat = parseMsgClientMeta(msgsub.Get.What)
	}

	if err := t.subCommonReply(h, sreg); err != nil {
		return err
	}

	// Send notifications.

	// Some notifications are always sent immediately.
	t.sendImmediateSubNotifications(asUid, sreg)

	pssd, ok := t.sessions[sreg.sess]
	if msgsub.Background && ok {
		// Notifications are delayed.
		if !sreg.sess.isProxy() {
			pssd.ref = t.defrNotif.PushFront(sreg)
		}
		t.sessions[sreg.sess] = pssd
	} else {
		// Remaining notifications are also sent immediately.
		t.sendSubNotifications(asUid, sreg)
	}

	if getWhat&constMsgMetaDesc != 0 {
		// Send get.desc as a {meta} packet.
		if err := t.replyGetDesc(sreg.sess, asUid, sreg.pkt.id, msgsub.Get.Desc, sreg.sessOverrides); err != nil {
			log.Printf("topic[%s] handleSubscription Get.Desc failed: %v sid=%s", t.name, err, sreg.sess.sid)
		}
	}

	if getWhat&constMsgMetaSub != 0 {
		// Send get.sub response as a separate {meta} packet
		if err := t.replyGetSub(sreg.sess, asUid, authLevel, sreg.pkt.id, msgsub.Get.Sub, sreg.sessOverrides); err != nil {
			log.Printf("topic[%s] handleSubscription Get.Sub failed: %v sid=%s", t.name, err, sreg.sess.sid)
		}
	}

	if getWhat&constMsgMetaTags != 0 {
		// Send get.tags response as a separate {meta} packet
		if err := t.replyGetTags(sreg.sess, asUid, sreg.pkt.id, sreg.sessOverrides); err != nil {
			log.Printf("topic[%s] handleSubscription Get.Tags failed: %v sid=%s", t.name, err, sreg.sess.sid)
		}
	}

	if getWhat&constMsgMetaCred != 0 {
		// Send get.tags response as a separate {meta} packet
		if err := t.replyGetCreds(sreg.sess, asUid, sreg.pkt.id, sreg.sessOverrides); err != nil {
			log.Printf("topic[%s] handleSubscription Get.Cred failed: %v sid=%s", t.name, err, sreg.sess.sid)
		}
	}

	if getWhat&constMsgMetaData != 0 {
		// Send get.data response as {data} packets
		if err := t.replyGetData(sreg.sess, asUid, sreg.pkt.id, msgsub.Get.Data, sreg.sessOverrides); err != nil {
			log.Printf("topic[%s] handleSubscription Get.Data failed: %v sid=%s", t.name, err, sreg.sess.sid)
		}
	}

	if getWhat&constMsgMetaDel != 0 {
		// Send get.del response as a separate {meta} packet
		if err := t.replyGetDel(sreg.sess, asUid, sreg.pkt.id, msgsub.Get.Del, sreg.sessOverrides); err != nil {
			log.Printf("topic[%s] handleSubscription Get.Del failed: %v sid=%s", t.name, err, sreg.sess.sid)
		}
	}

	return nil
}

// Send immediate presence notification in response to a subscription.
// Send push notification to the P2P counterpart.
// These notifications are always sent immediately even if background is requested.
func (t *Topic) sendImmediateSubNotifications(asUid types.Uid, sreg *sessionJoin) {
	pud := t.perUser[asUid]

	if t.cat == types.TopicCatP2P {
		uid2 := t.p2pOtherUser(asUid)
		pud2 := t.perUser[uid2]

		// Inform the other user that the topic was just created.
		if sreg.created {
			t.presSingleUserOffline(uid2, "acs", &presParams{
				dWant:  pud2.modeWant.String(),
				dGiven: pud2.modeGiven.String(),
				actor:  asUid.UserId()}, "", false)
		}

		if sreg.newsub {
			// Notify current user's 'me' topic to accept notifications from user2
			t.presSingleUserOffline(asUid, "?none+en", nilPresParams, "", false)

			// Initiate exchange of 'online' status with the other user.
			// We don't know if the current user is online in the 'me' topic,
			// so sending an '?unkn' status to user2. His 'me' topic
			// will reply with user2's status and request an actual status from user1.
			status := "?unkn"
			if (pud2.modeGiven & pud2.modeWant).IsPresencer() {
				// If user2 should receive notifications, enable it.
				status += "+en"
			}
			t.presSingleUserOffline(uid2, status, nilPresParams, "", false)

			// Also send a push notification to the other user.
			if pushRcpt := t.pushForSub(asUid, uid2, pud2.modeWant, pud2.modeGiven, types.TimeNow()); pushRcpt != nil {
				usersPush(pushRcpt)
			}
		}
	}

	// newsub could be true only for p2p and group topics, no need to check topic category explicitly.
	if sreg.newsub {
		// Notify creator's other sessions that the subscription (or the entire topic) was created.
		t.presSingleUserOffline(asUid, "acs",
			&presParams{
				dWant:  pud.modeWant.String(),
				dGiven: pud.modeGiven.String(),
				actor:  asUid.UserId()},
			sreg.sess.sid, false)
	}
}

// Send immediate or deferred presence notification in response to a subscription.
func (t *Topic) sendSubNotifications(asUid types.Uid, sreg *sessionJoin) {
	pud := t.perUser[asUid]

	switch t.cat {
	case types.TopicCatMe:
		// Notify user's contact that the given user is online now.
		if !t.isLoaded() {
			t.markLoaded()
			if err := t.loadContacts(asUid); err != nil {
				log.Println("topic: failed to load contacts", t.name, err.Error())
			}
			// User online: notify users of interest without forcing response (no +en here).
			t.presUsersOfInterest("on", sreg.sess.userAgent)
		}

	case types.TopicCatGrp:
		// Enable notifications for a new group topic, if appropriate.
		if !t.isLoaded() {
			t.markLoaded()
			status := "on"
			if (pud.modeGiven & pud.modeWant).IsPresencer() {
				status += "+en"
			}

			// Notify topic subscribers that the topic is online now.
			t.presSubsOffline(status, nilPresParams, nilPresFilters, "", false)
		} else if pud.online == 1 {
			// If this is the first session of the user in the topic.
			// Notify other online group members that the user is online now.
			t.presSubsOnline("on", asUid.UserId(), nilPresParams,
				&presFilters{filterIn: types.ModeRead}, sreg.sess.sid)
		}
	}
}

// subCommonReply generates a response to a subscription request
func (t *Topic) subCommonReply(h *Hub, sreg *sessionJoin) error {
	// The topic is already initialized by the Hub
	var now time.Time
	// For newly created topics report topic creation time.
	if sreg.created {
		now = t.updated
	} else {
		now = types.TimeNow()
	}

	msgsub := sreg.pkt.Sub
	asUid := types.ParseUserId(sreg.pkt.asUser)
	asLvl := auth.Level(sreg.pkt.authLvl)
	toriginal := t.original(asUid)

	if !sreg.newsub && (t.cat == types.TopicCatP2P || t.cat == types.TopicCatGrp || t.cat == types.TopicCatSys) {
		// Check if this is a new subscription.
		pud, found := t.perUser[asUid]
		sreg.newsub = !found || pud.deleted
	}

	var private interface{}
	var mode string
	if msgsub.Set != nil {
		if msgsub.Set.Sub != nil {
			if msgsub.Set.Sub.User != "" {
				sreg.sess.queueOutWithOverrides(ErrMalformed(sreg.pkt.id, toriginal, now), sreg.sessOverrides)
				return errors.New("user id must not be specified")
			}

			mode = msgsub.Set.Sub.Mode
		}

		if msgsub.Set.Desc != nil {
			private = msgsub.Set.Desc.Private
		}
	}

	var err error
	var changed bool
	// Create new subscription or modify an existing one.
	if changed, err = t.requestSub(
		h, sreg.sess, asUid, asLvl, sreg.pkt.id, mode, private, msgsub.Background, sreg.sessOverrides); err != nil {
		return err
	}

	params := map[string]interface{}{}

	if changed {
		pud := t.perUser[asUid]
		// Report back the assigned access mode.
		params["acs"] = &MsgAccessMode{
			Given: pud.modeGiven.String(),
			Want:  pud.modeWant.String(),
			Mode:  (pud.modeGiven & pud.modeWant).String()}
	}

	// When a group topic is created, it's given a temporary name by the client.
	// Then this name changes. Report back the original name here.
	if sreg.created && sreg.pkt.topic != toriginal {
		params["tmpname"] = sreg.pkt.topic
	}

	if len(params) == 0 {
		// Don't send empty params '{}'
		params = nil
	}

	sreg.sess.queueOutWithOverrides(
		NoErrParams(sreg.pkt.id, toriginal, now, params), sreg.sessOverrides)

	return nil
}

// User requests or updates a self-subscription to a topic. Called as a
// result of {sub} or {meta set=sub}.
// Returns changed == true if user's accessmode has changed.
//
//	h							- hub
//	sess					- originating session
//	asUid					- id of the user making the request
//	asLvl					- access level of the user making the request
//	pktID					- id of {sub} or {set} packet
//	want					- requested access mode
//	private				- private value to assign to the subscription
//	background   	- presence notifications are deferred
//	sessOverrides - session param overrides
//
// Handle these cases:
// A. User is trying to subscribe for the first time (no subscription)
// B. User is already subscribed, just joining without changing anything
// C. User is responding to an earlier invite (modeWant was "N" in subscription)
// D. User is already subscribed, changing modeWant
// E. User is accepting ownership transfer (requesting ownership transfer is not permitted)
func (t *Topic) requestSub(h *Hub, sess *Session, asUid types.Uid, asLvl auth.Level,
	pktID, want string, private interface{}, background bool, sessOverrides *sessionOverrides) (bool, error) {

	now := types.TimeNow()
	toriginal := t.original(asUid)

	var changed bool

	// Access mode values as they were before this request was processed.
	oldWant := types.ModeNone
	oldGiven := types.ModeNone

	// Parse access mode requested by the user
	modeWant := types.ModeUnset
	if want != "" {
		if err := modeWant.UnmarshalText([]byte(want)); err != nil {
			sess.queueOutWithOverrides(ErrMalformed(pktID, toriginal, now), sessOverrides)
			return changed, err
		}
	}

	// Check if it's an attempt at a new subscription to the topic.
	// It could be an actual subscription (IsJoiner() == true) or a ban (IsJoiner() == false)
	userData, existingSub := t.perUser[asUid]
	if !existingSub || userData.deleted {
		// Check if the max number of subscriptions is already reached.
		if t.cat == types.TopicCatGrp && t.subsCount() >= globals.maxSubscriberCount {
			sess.queueOutWithOverrides(ErrPolicy(pktID, toriginal, now), sessOverrides)
			return changed, errors.New("max subscription count exceeded")
		}

		if t.cat == types.TopicCatP2P {
			// P2P could be here only if it was previously deleted. I.e. existingSub is always true for P2P.
			if modeWant != types.ModeUnset {
				userData.modeWant = modeWant
			}
			// If no modeWant is provided, leave existing one unchanged.

			// Make sure the user is not asking for unreasonable permissions
			userData.modeWant = (userData.modeWant & types.ModeCP2P) | types.ModeApprove
		} else if t.cat == types.TopicCatSys {
			if asLvl != auth.LevelRoot {
				sess.queueOutWithOverrides(ErrPermissionDenied(pktID, toriginal, now), sessOverrides)
				return changed, errors.New("subscription to 'sys' topic requires root access level")
			}

			// Assign default access levels
			userData.modeWant = types.ModeCSys
			userData.modeGiven = types.ModeCSys
			if modeWant != types.ModeUnset {
				userData.modeWant = (modeWant & types.ModeCSys) | types.ModeWrite
			}
		} else {
			// For non-p2p & non-sys topics access is given as default access
			userData.modeGiven = t.accessFor(asLvl)

			if modeWant == types.ModeUnset {
				// User wants default access mode.
				userData.modeWant = userData.modeGiven
			} else {
				userData.modeWant = modeWant
			}
		}

		// Undelete
		userData.deleted = false

		if isNullValue(private) {
			private = nil
		}
		userData.private = private

		// Add subscription to database
		sub := &types.Subscription{
			User:      asUid.String(),
			Topic:     t.name,
			ModeWant:  userData.modeWant,
			ModeGiven: userData.modeGiven,
			Private:   userData.private,
		}

		if err := store.Subs.Create(sub); err != nil {
			sess.queueOutWithOverrides(ErrUnknown(pktID, toriginal, now), sessOverrides)
			return changed, err
		}

		changed = true

		// Add user to cache.
		usersRegisterUser(asUid, true)

		// Notify plugins of a new subscription
		pluginSubscription(sub, plgActCreate)

	} else {
		// Process update to existing subscription. It could be an incomplete subscription for a new topic.

		var ownerChange bool

		// Save old access values

		oldWant = userData.modeWant
		oldGiven = userData.modeGiven

		if modeWant != types.ModeUnset {
			// Explicit modeWant is provided

			// Perform sanity checks
			if userData.modeGiven.IsOwner() {
				// Check for possible ownership transfer. Handle the following cases:
				// 1. Owner joining the topic without any changes
				// 2. Owner changing own settings
				// 3. Acceptance or rejection of the ownership transfer

				// Make sure the current owner cannot unset the owner flag or ban himself
				if t.owner == asUid && (!modeWant.IsOwner() || !modeWant.IsJoiner()) {
					sess.queueOutWithOverrides(ErrPermissionDenied(pktID, toriginal, now), sessOverrides)
					return changed, errors.New("cannot unset ownership or self-ban the owner")
				}

				// Ownership transfer
				ownerChange = modeWant.IsOwner() && !userData.modeWant.IsOwner()

				// The owner should be able to grant himself any access permissions.
				// If ownership transfer is rejected don't upgrade.
				if modeWant.IsOwner() && !userData.modeGiven.BetterEqual(modeWant) {
					userData.modeGiven |= modeWant
				}
			} else if modeWant.IsOwner() {
				// Ownership transfer can only be initiated by the owner.
				sess.queueOut(ErrPermissionDenied(pktID, toriginal, now))
				return changed, errors.New("non-owner cannot request ownership transfer")
			} else if t.cat == types.TopicCatGrp && userData.modeGiven.IsAdmin() && modeWant.IsAdmin() {
				// A group topic Admin should be able to grant himself any permissions except
				// ownership (checked previously) & hard-deleting messages.
				if !userData.modeGiven.BetterEqual(modeWant & ^types.ModeDelete) {
					userData.modeGiven |= (modeWant & ^types.ModeDelete)
				}
			}

			if t.cat == types.TopicCatP2P {
				// For P2P topics ignore requests for 'D'. Otherwise it will generate a useless announcement.
				modeWant = (modeWant & types.ModeCP2P) | types.ModeApprove
			} else if t.cat == types.TopicCatSys {
				// Anyone can always write to Sys topic.
				modeWant &= (modeWant & types.ModeCSys) | types.ModeWrite
			}
		}

		// If user has not requested a new access mode, provide one by default.
		if modeWant == types.ModeUnset {
			// If the user has self-banned before, un-self-ban. Otherwise do not make a change.
			if !oldWant.IsJoiner() {
				log.Println("No J permissions before")
				// Set permissions NO WORSE than default, but possibly better (admin or owner banned himself).
				userData.modeWant = userData.modeGiven | t.accessFor(asLvl)
			}
		} else if userData.modeWant != modeWant {
			// The user has provided a new modeWant and it' different from the one before
			userData.modeWant = modeWant
		}

		// Save changes to DB
		update := map[string]interface{}{}
		if isNullValue(private) {
			update["Private"] = nil
			userData.private = nil
		} else if private != nil {
			update["Private"] = private
			userData.private = private
		}
		if userData.modeWant != oldWant {
			update["ModeWant"] = userData.modeWant
		}
		if userData.modeGiven != oldGiven {
			update["ModeGiven"] = userData.modeGiven
		}
		if len(update) > 0 {
			if err := store.Subs.Update(t.name, asUid, update, true); err != nil {
				sess.queueOutWithOverrides(ErrUnknown(pktID, toriginal, now), sessOverrides)
				return false, err
			}
			changed = true
		}

		// No transactions in RethinkDB, but two owners are better than none
		if ownerChange {
			oldOwnerData := t.perUser[t.owner]
			oldOwnerData.modeGiven = (oldOwnerData.modeGiven & ^types.ModeOwner)
			oldOwnerData.modeWant = (oldOwnerData.modeWant & ^types.ModeOwner)
			if err := store.Subs.Update(t.name, t.owner,
				map[string]interface{}{
					"ModeWant":  oldOwnerData.modeWant,
					"ModeGiven": oldOwnerData.modeGiven}, false); err != nil {
				return changed, err
			}
			if err := store.Topics.OwnerChange(t.name, asUid); err != nil {
				return changed, err
			}
			t.perUser[t.owner] = oldOwnerData
			t.owner = asUid
		}
	}

	// If topic is being muted, send "off" notification and disable updates.
	// Do it before applying the new permissions.
	if (oldWant & oldGiven).IsPresencer() && !(userData.modeWant & userData.modeGiven).IsPresencer() {
		if t.cat == types.TopicCatMe {
			t.presUsersOfInterest("off+dis", t.userAgent)
		} else {
			t.presSingleUserOffline(asUid, "off+dis", nilPresParams, "", false)
		}
	}

	// Apply changes.
	t.perUser[asUid] = userData

	// Send presence notifications and update cached unread count.
	if oldWant != userData.modeWant || oldGiven != userData.modeGiven {
		oldReader := (oldWant & oldGiven).IsReader()
		newReader := (userData.modeWant & userData.modeGiven).IsReader()
		if oldReader && !newReader {
			// Decrement unread count
			usersUpdateUnread(asUid, userData.readID-t.lastID, true)
		} else if !oldReader && newReader {
			// Increment unread count
			usersUpdateUnread(asUid, t.lastID-userData.readID, true)
		}
		t.notifySubChange(asUid, asUid, oldWant, oldGiven, userData.modeWant, userData.modeGiven, sidFromSessionOrOverrides(sess, sessOverrides))
	}

	if !userData.modeWant.IsJoiner() {
		// The user is self-banning from the topic. Re-subscription will unban.
		t.evictUser(asUid, false, "")
		// The callee will send NoErrOK
		return changed, nil

	} else if !userData.modeGiven.IsJoiner() {
		// User was banned
		sess.queueOutWithOverrides(ErrPermissionDenied(pktID, toriginal, now), sessOverrides)
		return changed, errors.New("topic access denied; user is banned")
	}

	// Subscription successfully created. Link topic to session.
	// Note that sessions that serve as an interface between proxy topics and their masters (proxy sessions)
	// may have only one subscription, that is, to its master topic.
	if !sess.isProxy() || sess.countSub() == 0 {
		sess.addSub(t.name, &Subscription{
			broadcast: t.broadcast,
			done:      t.unreg,
			meta:      t.meta,
			uaChange:  t.uaChange})
		if sess.isProxy() {
			t.addSession(sess, types.ZeroUid)
		} else {
			t.addSession(sess, asUid)
		}
	}

	// The user is online in the topic. Increment the counter if notifications are not deferred.
	if !background {
		userData.online++
		t.perUser[asUid] = userData
	}

	return changed, nil
}

// approveSub processes a request to initiate an invite or approve a subscription request from another user.
// Returns changed == true if user's access mode has changed.
// Handle these cases:
// A. Sharer or Approver is inviting another user for the first time (no prior subscription)
// B. Sharer or Approver is re-inviting another user (adjusting modeGiven, modeWant is still Unset)
// C. Approver is changing modeGiven for another user, modeWant != Unset
func (t *Topic) approveSub(h *Hub, sess *Session, asUid, target types.Uid, set *MsgClientSet, sessOverrides *sessionOverrides) (bool, error) {

	now := types.TimeNow()
	toriginal := t.original(asUid)

	// Access mode values as they were before this request was processed.
	oldWant := types.ModeUnset
	oldGiven := types.ModeUnset

	// Access mode of the person who is executing this approval process
	var hostMode types.AccessMode

	// Check if approver actually has permission to manage sharing
	userData, ok := t.perUser[asUid]
	if !ok || !(userData.modeGiven & userData.modeWant).IsSharer() {
		sess.queueOut(ErrPermissionDenied(set.Id, toriginal, now))
		return false, errors.New("topic access denied; approver has no permission")
	}

	// Check if topic is suspended.
	if t.isReadOnly() {
		sess.queueOut(ErrPermissionDenied(set.Id, toriginal, now))
		return false, errors.New("topic is suspended")
	}

	hostMode = userData.modeGiven & userData.modeWant

	// Parse the access mode granted
	modeGiven := types.ModeUnset
	if set.Sub.Mode != "" {
		if err := modeGiven.UnmarshalText([]byte(set.Sub.Mode)); err != nil {
			sess.queueOut(ErrMalformed(set.Id, toriginal, now))
			return false, err
		}

		// Make sure the new permissions are reasonable in P2P topics: permissions no greater than default,
		// approver permission cannot be removed.
		if t.cat == types.TopicCatP2P {
			modeGiven = (modeGiven & types.ModeCP2P) | types.ModeApprove
		}
	}

	// Make sure only the owner & approvers can set non-default access mode
	if modeGiven != types.ModeUnset && !hostMode.IsAdmin() {
		sess.queueOut(ErrPermissionDenied(set.Id, toriginal, now))
		return false, errors.New("sharer cannot set explicit modeGiven")
	}

	// Make sure no one but the owner can do an ownership transfer
	if modeGiven.IsOwner() && t.owner != asUid {
		sess.queueOut(ErrPermissionDenied(set.Id, toriginal, now))
		return false, errors.New("attempt to transfer ownership by non-owner")
	}

	// Check if it's a new invite. If so, save it to database as a subscription.
	// Saved subscription does not mean the user is allowed to post/read
	userData, existingSub := t.perUser[target]
	if !existingSub {

		// Check if the max number of subscriptions is already reached.
		if t.cat == types.TopicCatGrp && t.subsCount() >= globals.maxSubscriberCount {
			sess.queueOut(ErrPolicy(set.Id, toriginal, now))
			return false, errors.New("max subscription count exceeded")
		}

		if modeGiven == types.ModeUnset {
			// Request to use default access mode for the new subscriptions.
			// Assuming LevelAuth. Approver should use non-default access if that is not suitable.
			modeGiven = t.accessFor(auth.LevelAuth)
		}

		// Get user's default access mode to be used as modeWant
		var modeWant types.AccessMode
		if user, err := store.Users.Get(target); err != nil {
			sess.queueOut(ErrUnknown(set.Id, toriginal, now))
			return false, err
		} else if user == nil {
			sess.queueOut(ErrUserNotFound(set.Id, toriginal, now))
			return false, errors.New("user not found")
		} else if user.State != types.StateOK {
			sess.queueOut(ErrPermissionDenied(set.Id, toriginal, now))
			return false, errors.New("user is suspended")
		} else {
			// Don't ask by default for more permissions than the granted ones.
			modeWant = user.Access.Auth & modeGiven
		}

		// Add subscription to database
		sub := &types.Subscription{
			User:      target.String(),
			Topic:     t.name,
			ModeWant:  modeWant,
			ModeGiven: modeGiven,
		}

		if err := store.Subs.Create(sub); err != nil {
			sess.queueOut(ErrUnknown(set.Id, toriginal, now))
			return false, err
		}

		userData = perUserData{
			modeGiven: sub.ModeGiven,
			modeWant:  sub.ModeWant,
			private:   nil,
		}
		t.perUser[target] = userData
		t.computePerUserAcsUnion()

		// Cache user's record
		usersRegisterUser(target, true)

		// Send push notification for the new subscription.
		if pushRcpt := t.pushForSub(asUid, target, userData.modeWant, userData.modeGiven, now); pushRcpt != nil {
			// TODO: maybe skip user's devices which were online when this event has happened.
			usersPush(pushRcpt)
		}
	} else {
		// Action on an existing subscription: re-invite, change existing permission, confirm/decline request.
		oldGiven = userData.modeGiven
		oldWant = userData.modeWant

		if modeGiven == types.ModeUnset {
			// Request to re-send invite without changing the access mode
			modeGiven = userData.modeGiven
		} else if modeGiven != userData.modeGiven {
			// Changing the previously assigned value
			userData.modeGiven = modeGiven

			// Save changed value to database
			if err := store.Subs.Update(t.name, target,
				map[string]interface{}{"ModeGiven": modeGiven}, false); err != nil {
				return false, err
			}

			t.perUser[target] = userData
		}
	}

	// Access mode has changed.
	var changed bool
	if oldGiven != userData.modeGiven {
		changed = true

		oldReader := (oldWant & oldGiven).IsReader()
		newReader := (userData.modeWant & userData.modeGiven).IsReader()
		if oldReader && !newReader {
			// Decrement unread count
			usersUpdateUnread(target, userData.readID-t.lastID, true)
		} else if !oldReader && newReader {
			// Increment unread count
			usersUpdateUnread(target, t.lastID-userData.readID, true)
		}
<<<<<<< HEAD
		t.notifySubChange(target, asUid, oldWant, oldGiven, userData.modeWant, userData.modeGiven, sidFromSessionOrOverrides(sess, sessOverrides))
		changed = true
=======

		t.notifySubChange(target, asUid, oldWant, oldGiven, userData.modeWant, userData.modeGiven, sess.sid)
	}

	if !userData.modeGiven.IsJoiner() {
		// The user is banned from the topic.
		t.evictUser(target, false, "")
>>>>>>> 9a95aee0
	}

	return changed, nil
}

// replyGetDesc is a response to a get.desc request on a topic, sent to just the session as a {meta} packet
func (t *Topic) replyGetDesc(sess *Session, asUid types.Uid, id string, opts *MsgGetOpts, sessOverrides *sessionOverrides) error {
	now := types.TimeNow()

	if opts != nil && (opts.User != "" || opts.Limit != 0) {
		sess.queueOutWithOverrides(ErrMalformed(id, t.original(asUid), now), sessOverrides)
		return errors.New("invalid GetDesc query")
	}

	// Check if user requested modified data
	ifUpdated := opts == nil || opts.IfModifiedSince == nil || opts.IfModifiedSince.Before(t.updated)

	desc := &MsgTopicDesc{}
	if !ifUpdated {
		desc.CreatedAt = &t.created
	}
	if !t.updated.IsZero() {
		desc.UpdatedAt = &t.updated
	}

	pud, full := t.perUser[asUid]
	if t.cat == types.TopicCatP2P && !full {
		log.Println("missing p2p subscription in getDesc")
	}
	if t.cat == types.TopicCatMe {
		full = true
	}

	if ifUpdated {
		if t.public != nil {
			desc.Public = t.public
		} else if full && t.cat == types.TopicCatP2P {
			desc.Public = pud.public
		}
	}

	// Request may come from a subscriber (full == true) or a stranger.
	// Give subscriber a fuller description than to a stranger
	if full {
		if t.cat == types.TopicCatP2P {
			// For p2p topics default access mode makes no sense.
			// Don't report it.
		} else if t.cat == types.TopicCatMe || (pud.modeGiven & pud.modeWant).IsSharer() {
			desc.DefaultAcs = &MsgDefaultAcsMode{
				Auth: t.accessAuth.String(),
				Anon: t.accessAnon.String()}
		}

		desc.Acs = &MsgAccessMode{
			Want:  pud.modeWant.String(),
			Given: pud.modeGiven.String(),
			Mode:  (pud.modeGiven & pud.modeWant).String()}

		if t.cat == types.TopicCatMe && sess.authLvl == auth.LevelRoot {
			// If 'me' is in memory then user account is invariably not suspended.
			desc.State = types.StateOK.String()
		}

		if t.cat == types.TopicCatGrp && (pud.modeGiven & pud.modeWant).IsPresencer() {
			desc.Online = t.isOnline()
		}
		if ifUpdated {
			desc.Private = pud.private
		}

		// Don't report message IDs to users without Read access.
		if (pud.modeGiven & pud.modeWant).IsReader() {
			desc.SeqId = t.lastID
			if !t.touched.IsZero() {
				desc.TouchedAt = &t.touched
			}

			// Make sure reported values are sane:
			// t.delID <= pud.delID; t.readID <= t.recvID <= t.lastID
			desc.DelId = max(pud.delID, t.delID)
			desc.ReadSeqId = pud.readID
			desc.RecvSeqId = max(pud.recvID, pud.readID)
		} else {
			// Send some sane value of touched.
			desc.TouchedAt = &t.updated
		}
	}

	sess.queueOutWithOverrides(&ServerComMessage{
		Meta: &MsgServerMeta{
			Id:        id,
			Topic:     t.original(asUid),
			Desc:      desc,
			Timestamp: &now}}, sessOverrides)

	return nil
}

// replySetDesc updates topic metadata, saves it to DB,
// replies to the caller as {ctrl} message, generates {pres} update if necessary
func (t *Topic) replySetDesc(sess *Session, asUid types.Uid, set *MsgClientSet, sessOverrides *sessionOverrides) error {
	now := types.TimeNow()

	assignAccess := func(upd map[string]interface{}, mode *MsgDefaultAcsMode) error {
		if mode == nil {
			return nil
		}
		if auth, anon, err := parseTopicAccess(mode, types.ModeUnset, types.ModeUnset); err != nil {
			return err
		} else if auth.IsOwner() || anon.IsOwner() {
			return errors.New("default 'owner' access is not permitted")
		} else {
			access := types.DefaultAccess{Auth: t.accessAuth, Anon: t.accessAnon}
			if auth != types.ModeUnset {
				if t.cat == types.TopicCatMe {
					auth &= types.ModeCAuth
					if auth != types.ModeNone {
						// This is the default access mode for P2P topics.
						// It must be either an N or must include an A permission.
						auth |= types.ModeApprove
					}
				}
				access.Auth = auth
			}
			if anon != types.ModeUnset {
				if t.cat == types.TopicCatMe {
					anon &= types.ModeCP2P
					if anon != types.ModeNone {
						anon |= types.ModeApprove
					}
				}
				access.Anon = anon
			}
			if access.Auth != t.accessAuth || access.Anon != t.accessAnon {
				upd["Access"] = access
			}
		}
		return nil
	}

	assignGenericValues := func(upd map[string]interface{}, what string, dst, src interface{}) (changed bool) {
		if dst, changed = mergeInterfaces(dst, src); changed {
			upd[what] = dst
		}
		return
	}

	var err error
	// DefaultAccess and/or Public have chanegd
	var sendCommon bool
	// Private has changed
	var sendPriv bool

	// Change to the main object
	core := make(map[string]interface{})
	// Change to subscription
	sub := make(map[string]interface{})
	if set.Desc != nil {
		switch t.cat {
		case types.TopicCatMe:
			// Update current user
			err = assignAccess(core, set.Desc.DefaultAcs)
			sendCommon = assignGenericValues(core, "Public", t.public, set.Desc.Public)
		case types.TopicCatFnd:
			// set.Desc.DefaultAcs is ignored.
			// Do not send presence if fnd.Public has changed.
			assignGenericValues(core, "Public", t.fndGetPublic(sess), set.Desc.Public)
		case types.TopicCatP2P:
			// Reject direct changes to P2P topics.
			if set.Desc.Public != nil || set.Desc.DefaultAcs != nil {
				sess.queueOutWithOverrides(ErrPermissionDenied(set.Id, set.Topic, now), sessOverrides)
				return errors.New("incorrect attempt to change metadata of a p2p topic")
			}
		case types.TopicCatGrp:
			// Update group topic
			if t.owner == asUid {
				err = assignAccess(core, set.Desc.DefaultAcs)
				sendCommon = assignGenericValues(core, "Public", t.public, set.Desc.Public)
			} else if set.Desc.DefaultAcs != nil || set.Desc.Public != nil {
				// This is a request from non-owner
				sess.queueOutWithOverrides(ErrPermissionDenied(set.Id, set.Topic, now), sessOverrides)
				return errors.New("attempt to change public or permissions by non-owner")
			}
		}

		if err != nil {
			sess.queueOutWithOverrides(ErrMalformed(set.Id, set.Topic, now), sessOverrides)
			return err
		}

		sendPriv = assignGenericValues(sub, "Private", t.perUser[asUid].private, set.Desc.Private)
	}

	if len(core) > 0 {
		core["UpdatedAt"] = now
		switch t.cat {
		case types.TopicCatMe:
			err = store.Users.Update(asUid, core)
		case types.TopicCatFnd:
			// The only value to be stored in topic is Public, and Public for fnd is not saved according to specs.
		default:
			err = store.Topics.Update(t.name, core)
		}
	}
	if err == nil && len(sub) > 0 {
		err = store.Subs.Update(t.name, asUid, sub, true)
	}

	if err != nil {
		sess.queueOutWithOverrides(ErrUnknown(set.Id, set.Topic, now), sessOverrides)
		return err
	} else if len(core)+len(sub) == 0 {
		sess.queueOutWithOverrides(InfoNotModified(set.Id, set.Topic, now), sessOverrides)
		return errors.New("{set} generated no update to DB")
	}

	// Update values cached in the topic object
	if t.cat == types.TopicCatMe || t.cat == types.TopicCatGrp {
		if tmp, ok := core["Access"]; ok {
			access := tmp.(types.DefaultAccess)
			t.accessAuth = access.Auth
			t.accessAnon = access.Anon
		}
		if public, ok := core["Public"]; ok {
			t.public = public
		}
	} else if t.cat == types.TopicCatFnd {
		// Assign per-session fnd.Public.
		t.fndSetPublic(sess, core["Public"])
	}
	if private, ok := sub["Private"]; ok {
		pud := t.perUser[asUid]
		pud.private = private
		pud.updated = now
		t.perUser[asUid] = pud
	}

	if sendCommon || sendPriv {
		// t.public, t.accessAuth/Anon have changed, make an announcement
		if sendCommon {
			if t.cat == types.TopicCatMe {
				t.presUsersOfInterest("upd", "")
			} else {
				// Notify all subscribers on 'me' except the user who made the change.
				// He will be notified separately (see below).
				t.presSubsOffline("upd", nilPresParams, &presFilters{excludeUser: asUid.UserId()}, sess.sid, false)
			}

			t.updated = now
		}
		// Notify user's other sessions.
		t.presSingleUserOffline(asUid, "upd", nilPresParams, sess.sid, false)
	}

	sess.queueOutWithOverrides(NoErr(set.Id, set.Topic, now), sessOverrides)

	return nil
}

// replyGetSub is a response to a get.sub request on a topic - load a list of subscriptions/subscribers,
// send it just to the session as a {meta} packet
func (t *Topic) replyGetSub(sess *Session, asUid types.Uid, authLevel auth.Level, id string, req *MsgGetOpts, sessOverrides *sessionOverrides) error {
	now := types.TimeNow()

	if req != nil && (req.SinceId != 0 || req.BeforeId != 0) {
		sess.queueOutWithOverrides(ErrMalformed(id, t.original(asUid), now), sessOverrides)
		return errors.New("invalid MsgGetOpts query")
	}

	userData := t.perUser[asUid]
	if !(userData.modeGiven & userData.modeWant).IsSharer() {
		sess.queueOutWithOverrides(ErrPermissionDenied(id, t.original(asUid), now), sessOverrides)
		return errors.New("user does not have S permission")
	}

	var ifModified time.Time
	if req != nil && req.IfModifiedSince != nil {
		ifModified = *req.IfModifiedSince
	}

	var subs []types.Subscription
	var err error

	switch t.cat {
	case types.TopicCatMe:
		if req != nil {
			// If topic is provided, it could be in the form of user ID 'usrAbCd'.
			// Convert it to P2P topic name.
			if uid2 := types.ParseUserId(req.Topic); !uid2.IsZero() {
				req.Topic = uid2.P2PName(asUid)
			}
		}
		// Fetch user's subscriptions, with Topic.Public denormalized into subscription.
		if ifModified.IsZero() {
			// No cache management. Skip deleted subscriptions.
			subs, err = store.Users.GetTopics(asUid, msgOpts2storeOpts(req))
		} else {
			// User manages cache. Include deleted subscriptions too.
			subs, err = store.Users.GetTopicsAny(asUid, msgOpts2storeOpts(req))
		}
	case types.TopicCatFnd:
		// Select public or private query. Public has priority.
		raw := t.fndGetPublic(sess)
		if raw == nil {
			raw = userData.private
		}

		if query, ok := raw.(string); ok && len(query) > 0 {
			query, subs, err = pluginFind(asUid, query)
			if err == nil && subs == nil && query != "" {
				var req, opt []string
				if req, opt, err = parseSearchQuery(query); err == nil {
					if len(req) > 0 || len(opt) > 0 {
						// Check if the query contains terms that the user is not allowed to use.
						restr, _ := stringSliceDelta(t.tags, filterRestrictedTags(append(req, opt...),
							globals.maskedTagNS))

						if len(restr) > 0 {
							sess.queueOutWithOverrides(ErrPermissionDenied(id, t.original(asUid), now), sessOverrides)
							return errors.New("attempt to search by restricted tags")
						}

						// FIXME: allow root to find suspended users and topics.
						subs, err = store.Users.FindSubs(asUid, req, opt)
						if err != nil {
							sess.queueOutWithOverrides(decodeStoreError(err, id, t.original(asUid), now, nil), sessOverrides)
							return err
						}

					} else {
						// Query string is empty.
						sess.queueOutWithOverrides(ErrMalformed(id, t.original(asUid), now), sessOverrides)
						return errors.New("empty search query")
					}
				} else {
					// Query parsing error. Report it externally as a generic ErrMalformed.
					sess.queueOutWithOverrides(ErrMalformed(id, t.original(asUid), now), sessOverrides)
					return errors.New("failed to parse search query; " + err.Error())
				}
			}
		}
	case types.TopicCatP2P:
		// FIXME(gene): don't load subs from DB, use perUserData - it already contains subscriptions.
		// No need to load Public for p2p topics.
		if ifModified.IsZero() {
			// No cache management. Skip deleted subscriptions.
			subs, err = store.Topics.GetSubs(t.name, msgOpts2storeOpts(req))
		} else {
			// User manages cache. Include deleted subscriptions too.
			subs, err = store.Topics.GetSubsAny(t.name, msgOpts2storeOpts(req))
		}
	case types.TopicCatGrp:
		// Include sub.Public.
		if ifModified.IsZero() {
			// No cache management. Skip deleted subscriptions.
			subs, err = store.Topics.GetUsers(t.name, msgOpts2storeOpts(req))
		} else {
			// User manages cache. Include deleted subscriptions too.
			subs, err = store.Topics.GetUsersAny(t.name, msgOpts2storeOpts(req))
		}
	}

	if err != nil {
		sess.queueOutWithOverrides(decodeStoreError(err, id, t.original(asUid), now, nil), sessOverrides)
		return err
	}

	if len(subs) > 0 {
		meta := &MsgServerMeta{Id: id, Topic: t.original(asUid), Timestamp: &now}
		meta.Sub = make([]MsgTopicSub, 0, len(subs))
		presencer := (userData.modeGiven & userData.modeWant).IsPresencer()

		for i := range subs {
			sub := &subs[i]
			// Indicator if the requester has provided a cut off date for ts of pub & priv updates.
			var sendPubPriv bool
			var banned bool
			var mts MsgTopicSub
			deleted := sub.DeletedAt != nil

			if ifModified.IsZero() {
				sendPubPriv = true
			} else {
				// Skip sending deleted subscriptions if they were deleted before the cut off date.
				// If they are freshly deleted send minimum info
				if deleted {
					if !sub.DeletedAt.After(ifModified) {
						continue
					}
					mts.DeletedAt = sub.DeletedAt
				}
				sendPubPriv = !deleted && sub.UpdatedAt.After(ifModified)
			}

			uid := types.ParseUid(sub.User)
			isReader := (sub.ModeGiven & sub.ModeWant).IsReader()
			if t.cat == types.TopicCatMe {
				// Mark subscriptions that the user does not care about.
				if !(sub.ModeWant & sub.ModeGiven).IsJoiner() {
					banned = true
				}

				// Reporting user's subscriptions to other topics. P2P topic name is the
				// UID of the other user.
				with := sub.GetWith()
				if with != "" {
					mts.Topic = with
					mts.Online = t.perSubs[with].online && !deleted && presencer
				} else {
					mts.Topic = sub.Topic
					mts.Online = t.perSubs[sub.Topic].online && !deleted && presencer
				}

				if !deleted && !banned {
					if isReader {
						if sub.GetTouchedAt().IsZero() {
							mts.TouchedAt = nil
						} else {
							touchedAt := sub.GetTouchedAt()
							mts.TouchedAt = &touchedAt
						}
						mts.SeqId = sub.GetSeqId()
						mts.DelId = sub.DelId
					} else {
						mts.TouchedAt = &sub.UpdatedAt
					}

					lastSeen := sub.GetLastSeen()
					if !lastSeen.IsZero() && !mts.Online {
						mts.LastSeen = &MsgLastSeenInfo{
							When:      &lastSeen,
							UserAgent: sub.GetUserAgent()}
					}
				}
			} else {
				// Mark subscriptions that the user does not care about.
				if t.cat == types.TopicCatGrp && !(sub.ModeWant & sub.ModeGiven).IsJoiner() {
					banned = true
				}

				// Reporting subscribers to fnd, a group or a p2p topic
				mts.User = uid.UserId()
				if t.cat == types.TopicCatFnd {
					mts.Topic = sub.Topic
				}

				if !deleted {
					if uid == asUid && isReader && !banned {
						// Report deleted ID for own subscriptions only
						mts.DelId = sub.DelId
					}

					if t.cat == types.TopicCatGrp {
						pud := t.perUser[uid]
						mts.Online = pud.online > 0 && presencer
					}
				}
			}

			if !deleted {
				mts.UpdatedAt = &sub.UpdatedAt
				if isReader && !banned {
					mts.ReadSeqId = sub.ReadSeqId
					mts.RecvSeqId = sub.RecvSeqId
				}

				if t.cat != types.TopicCatFnd {
					mts.Acs.Mode = (sub.ModeGiven & sub.ModeWant).String()
					mts.Acs.Want = sub.ModeWant.String()
					mts.Acs.Given = sub.ModeGiven.String()
				} else {
					// Topic 'fnd'
					// sub.ModeXXX may be defined by the plugin.
					if sub.ModeGiven.IsDefined() && sub.ModeWant.IsDefined() {
						mts.Acs.Mode = (sub.ModeGiven & sub.ModeWant).String()
						mts.Acs.Want = sub.ModeWant.String()
						mts.Acs.Given = sub.ModeGiven.String()
					} else if defacs := sub.GetDefaultAccess(); defacs != nil {
						switch authLevel {
						case auth.LevelAnon:
							mts.Acs.Mode = defacs.Anon.String()
						case auth.LevelAuth, auth.LevelRoot:
							mts.Acs.Mode = defacs.Auth.String()
						}
					}
				}

				// Returning public and private only if they have changed since ifModified
				if sendPubPriv {
					// 'sub' has nil 'public' in p2p topics which is OK.
					mts.Public = sub.GetPublic()
					// Reporting 'private' only if it's user's own subscription.
					if uid == asUid {
						mts.Private = sub.Private
					}
				}

				// Always reporting 'private' for fnd topic.
				if t.cat == types.TopicCatFnd {
					mts.Private = sub.Private
				}
			}

			meta.Sub = append(meta.Sub, mts)
		}
		sess.queueOutWithOverrides(&ServerComMessage{Meta: meta}, sessOverrides)
	} else {
		// Inform the client that there are no subscriptions.
		sess.queueOutWithOverrides(NoErrParams(id, t.original(asUid), now, map[string]interface{}{"what": "sub"}), sessOverrides)
	}

	return nil
}

// replySetSub is a response to new subscription request or an update to a subscription {set.sub}:
// update topic metadata cache, save/update subs, reply to the caller as {ctrl} message,
// generate a presence notification, if appropriate.
func (t *Topic) replySetSub(h *Hub, sess *Session, pkt *ClientComMessage, sessOverrides *sessionOverrides) error {
	now := types.TimeNow()

	asUid := types.ParseUserId(pkt.asUser)
	asLvl := auth.Level(pkt.authLvl)
	set := pkt.Set
	toriginal := t.original(asUid)

	var target types.Uid
	if target = types.ParseUserId(set.Sub.User); target.IsZero() && set.Sub.User != "" {
		// Invalid user ID
		sess.queueOutWithOverrides(ErrMalformed(pkt.id, toriginal, now), sessOverrides)
		return errors.New("invalid user id")
	}

	// if set.User is not set, request is for the current user
	if target.IsZero() {
		target = asUid
	}

	var err error
	var changed bool
	if target == asUid {
		// Request new subscription or modify own subscription
		changed, err = t.requestSub(h, sess, asUid, asLvl, pkt.id, set.Sub.Mode, nil, false, nil)
	} else {
		// Request to approve/change someone's subscription
		changed, err = t.approveSub(h, sess, asUid, target, set, sessOverrides)
	}
	if err != nil {
		return err
	}

	var resp *ServerComMessage
	if changed {
		// Report resulting access mode.
		pud := t.perUser[target]
		params := map[string]interface{}{"acs": MsgAccessMode{
			Given: pud.modeGiven.String(),
			Want:  pud.modeWant.String(),
			Mode:  (pud.modeGiven & pud.modeWant).String()}}
		if target != asUid {
			params["user"] = target.UserId()
		}
		resp = NoErrParams(pkt.id, toriginal, now, params)
	} else {
		resp = InfoNotModified(pkt.id, toriginal, now)
	}

	sess.queueOutWithOverrides(resp, sessOverrides)

	return nil
}

// replyGetData is a response to a get.data request - load a list of stored messages, send them to session as {data}
// response goes to a single session rather than all sessions in a topic
func (t *Topic) replyGetData(sess *Session, asUid types.Uid, id string, req *MsgGetOpts, sessOverrides *sessionOverrides) error {
	now := types.TimeNow()
	toriginal := t.original(asUid)

	if req != nil && (req.IfModifiedSince != nil || req.User != "" || req.Topic != "") {
		sess.queueOutWithOverrides(ErrMalformed(id, toriginal, now), sessOverrides)
		return errors.New("invalid MsgGetOpts query")
	}

	// Check if the user has permission to read the topic data
	count := 0
	if userData := t.perUser[asUid]; (userData.modeGiven & userData.modeWant).IsReader() {
		// Read messages from DB
		messages, err := store.Messages.GetAll(t.name, asUid, msgOpts2storeOpts(req))
		if err != nil {
			sess.queueOutWithOverrides(ErrUnknown(id, toriginal, now), sessOverrides)
			return err
		}

		// Push the list of messages to the client as {data}.
		if messages != nil {
			count = len(messages)
			for i := range messages {
				mm := &messages[i]
				sess.queueOutWithOverrides(&ServerComMessage{Data: &MsgServerData{
					Topic:     toriginal,
					Head:      mm.Head,
					SeqId:     mm.SeqId,
					From:      types.ParseUid(mm.From).UserId(),
					Timestamp: mm.CreatedAt,
					Content:   mm.Content}}, sessOverrides)
			}
		}
	}

	// Inform the requester that all the data has been served.
	sess.queueOutWithOverrides(NoErrParams(id, toriginal, now, map[string]interface{}{"what": "data", "count": count}), sessOverrides)

	return nil
}

// replyGetTags returns topic's tags - tokens used for discovery.
func (t *Topic) replyGetTags(sess *Session, asUid types.Uid, id string, sessOverrides *sessionOverrides) error {
	now := types.TimeNow()

	if t.cat != types.TopicCatMe && t.cat != types.TopicCatGrp {
		sess.queueOutWithOverrides(ErrOperationNotAllowed(id, t.original(asUid), now), sessOverrides)
		return errors.New("invalid topic category for getting tags")
	}
	if t.cat == types.TopicCatGrp && t.owner != asUid {
		sess.queueOutWithOverrides(ErrPermissionDenied(id, t.original(asUid), now), sessOverrides)
		return errors.New("request for tags from non-owner")
	}

	if len(t.tags) > 0 {
		sess.queueOutWithOverrides(&ServerComMessage{
			Meta: &MsgServerMeta{Id: id, Topic: t.original(asUid), Timestamp: &now, Tags: t.tags}}, sessOverrides)
		return nil
	}

	// Inform the requester that there are no tags.
	sess.queueOutWithOverrides(NoErrParams(id, t.original(asUid), now, map[string]string{"what": "tags"}), sessOverrides)

	return nil
}

// replySetTags updates topic's tags - tokens used for discovery.
func (t *Topic) replySetTags(sess *Session, asUid types.Uid, set *MsgClientSet, sessOverrides *sessionOverrides) error {
	var resp *ServerComMessage
	var err error

	now := types.TimeNow()

	if t.cat != types.TopicCatMe && t.cat != types.TopicCatGrp {
		resp = ErrOperationNotAllowed(set.Id, t.original(asUid), now)
		err = errors.New("invalid topic category to assign tags")

	} else if t.cat == types.TopicCatGrp && t.owner != asUid {
		resp = ErrPermissionDenied(set.Id, t.original(asUid), now)
		err = errors.New("tags update by non-owner")

	} else if tags := normalizeTags(set.Tags); tags != nil {
		if !restrictedTagsEqual(t.tags, tags, globals.immutableTagNS) {
			err = errors.New("attempt to mutate restricted tags")
			resp = ErrPermissionDenied(set.Id, t.original(asUid), now)
		} else {
			added, removed := stringSliceDelta(t.tags, tags)
			if len(added) > 0 || len(removed) > 0 {
				update := map[string]interface{}{"Tags": types.StringSlice(tags), "UpdatedAt": now}
				if t.cat == types.TopicCatMe {
					err = store.Users.Update(asUid, update)
				} else if t.cat == types.TopicCatGrp {
					err = store.Topics.Update(t.name, update)
				}

				if err != nil {
					resp = ErrUnknown(set.Id, t.original(asUid), now)
				} else {
					t.tags = tags
					t.presSubsOnline("tags", "", nilPresParams, &presFilters{singleUser: asUid.UserId()}, "")

					params := make(map[string]interface{})
					if len(added) > 0 {
						params["added"] = len(added)
					}
					if len(removed) > 0 {
						params["removed"] = len(removed)
					}
					resp = NoErrParams(set.Id, t.original(asUid), now, params)
				}
			} else {
				resp = InfoNotModified(set.Id, t.original(asUid), now)
			}
		}
	} else {
		resp = InfoNotModified(set.Id, t.original(asUid), now)
	}

	sess.queueOutWithOverrides(resp, sessOverrides)

	return err
}

// replyGetCreds returns user's credentials such as email and phone numbers.
func (t *Topic) replyGetCreds(sess *Session, asUid types.Uid, id string, sessOverrides *sessionOverrides) error {
	now := types.TimeNow()

	if t.cat != types.TopicCatMe {
		sess.queueOutWithOverrides(ErrOperationNotAllowed(id, t.original(asUid), now), sessOverrides)
		return errors.New("invalid topic category for getting credentials")
	}

	screds, err := store.Users.GetAllCreds(asUid, "", false)
	if err != nil {
		sess.queueOutWithOverrides(decodeStoreError(err, id, t.original(asUid), now, nil), sessOverrides)
		return err
	}

	if len(screds) > 0 {
		creds := make([]*MsgCredServer, len(screds))
		for i, sc := range screds {
			creds[i] = &MsgCredServer{Method: sc.Method, Value: sc.Value, Done: sc.Done}
		}
		sess.queueOutWithOverrides(&ServerComMessage{
			Meta: &MsgServerMeta{Id: id, Topic: t.original(asUid), Timestamp: &now, Cred: creds}}, sessOverrides)
		return nil
	}

	// Inform the requester that there are no credentials.
	sess.queueOutWithOverrides(NoErrParams(id, t.original(asUid), now, map[string]string{"what": "creds"}), sessOverrides)

	return nil
}

// replySetCreds adds or validates user credentials such as email and phone numbers.
func (t *Topic) replySetCred(sess *Session, asUid types.Uid, authLevel auth.Level, set *MsgClientSet, sessOverrides *sessionOverrides) error {

	now := types.TimeNow()
	if t.cat != types.TopicCatMe {
		sess.queueOutWithOverrides(ErrOperationNotAllowed(set.Id, t.original(asUid), now), sessOverrides)
		return errors.New("invalid topic category for updating credentials")
	}

	var err error
	var tags []string
	creds := []MsgCredClient{*set.Cred}
	if set.Cred.Response != "" {
		// Credential is being validated. Return an arror if response is invalid.
		_, tags, err = validatedCreds(asUid, authLevel, creds, true)
	} else {
		// Credential is being added or updated.
		tmpToken, _, _ := store.GetLogicalAuthHandler("token").GenSecret(&auth.Rec{
			Uid:       asUid,
			AuthLevel: auth.LevelNone,
			Lifetime:  time.Hour * 24,
			Features:  auth.FeatureNoLogin})
		_, tags, err = addCreds(asUid, creds, nil, sess.lang, tmpToken)
	}

	if tags != nil {
		t.tags = tags
		t.presSubsOnline("tags", "", nilPresParams, nilPresFilters, "")
	}

	sess.queueOutWithOverrides(decodeStoreError(err, set.Id, t.original(asUid), now, nil), sessOverrides)

	return err
}

// replyGetDel is a response to a get[what=del] request: load a list of deleted message ids, send them to
// a session as {meta}
// response goes to a single session rather than all sessions in a topic
func (t *Topic) replyGetDel(sess *Session, asUid types.Uid, id string, req *MsgGetOpts, sessOverrides *sessionOverrides) error {
	now := types.TimeNow()
	toriginal := t.original(asUid)

	if req != nil && (req.IfModifiedSince != nil || req.User != "" || req.Topic != "") {
		sess.queueOutWithOverrides(ErrMalformed(id, toriginal, now), sessOverrides)
		return errors.New("invalid MsgGetOpts query")
	}

	// Check if the user has permission to read the topic data and the request is valid
	if userData := t.perUser[asUid]; (userData.modeGiven & userData.modeWant).IsReader() {
		ranges, delID, err := store.Messages.GetDeleted(t.name, asUid, msgOpts2storeOpts(req))
		if err != nil {
			sess.queueOutWithOverrides(ErrUnknown(id, toriginal, now), sessOverrides)
			return err
		}

		if len(ranges) > 0 {
			sess.queueOutWithOverrides(&ServerComMessage{Meta: &MsgServerMeta{
				Id:    id,
				Topic: toriginal,
				Del: &MsgDelValues{
					DelId:  delID,
					DelSeq: delrangeDeserialize(ranges)},
				Timestamp: &now}}, sessOverrides)
			return nil
		}
	}

	sess.queueOutWithOverrides(NoErrParams(id, toriginal, now, map[string]string{"what": "del"}), sessOverrides)

	return nil
}

// replyDelMsg deletes (soft or hard) messages in response to del.msg packet.
func (t *Topic) replyDelMsg(sess *Session, asUid types.Uid, del *MsgClientDel, sessOverrides *sessionOverrides) error {
	now := types.TimeNow()

	var err error

	pud := t.perUser[asUid]
	if !(pud.modeGiven & pud.modeWant).IsDeleter() {
		// User must have an R permission: if the user cannot read messages, he has
		// no business of deleting them.
		if !(pud.modeGiven & pud.modeWant).IsReader() {
			sess.queueOutWithOverrides(ErrPermissionDenied(del.Id, t.original(asUid), now), sessOverrides)
			return errors.New("del.msg: permission denied")
		}

		// User has just the R permission, cannot hard-delete messages, silently
		// switching to soft-deleting
		del.Hard = false
	}

	var ranges []types.Range
	if len(del.DelSeq) == 0 {
		err = errors.New("del.msg: no IDs to delete")
	} else {
		count := 0
		for _, dq := range del.DelSeq {
			if dq.LowId > t.lastID || dq.LowId < 0 || dq.HiId < 0 ||
				(dq.HiId > 0 && dq.LowId > dq.HiId) ||
				(dq.LowId == 0 && dq.HiId == 0) {
				err = errors.New("del.msg: invalid entry in list")
				break
			}

			if dq.HiId > t.lastID {
				// Range is inclusive - exclusive [low, hi),
				// to delete all messages hi must be lastId + 1
				dq.HiId = t.lastID + 1
			} else if dq.LowId == dq.HiId || dq.LowId+1 == dq.HiId {
				dq.HiId = 0
			}

			if dq.HiId == 0 {
				count++
			} else {
				count += dq.HiId - dq.LowId
			}

			ranges = append(ranges, types.Range{Low: dq.LowId, Hi: dq.HiId})
		}

		if err == nil {
			// Sort by Low ascending then by Hi descending.
			sort.Sort(types.RangeSorter(ranges))
			// Collapse overlapping ranges
			ranges = types.RangeSorter(ranges).Normalize()
		}

		if count > defaultMaxDeleteCount && len(ranges) > 1 {
			err = errors.New("del.msg: too many messages to delete")
		}
	}

	if err != nil {
		sess.queueOutWithOverrides(ErrMalformed(del.Id, t.original(asUid), now), sessOverrides)
		return err
	}

	forUser := asUid
	if del.Hard {
		forUser = types.ZeroUid
	}

	if err = store.Messages.DeleteList(t.name, t.delID+1, forUser, ranges); err != nil {
		sess.queueOutWithOverrides(ErrUnknown(del.Id, t.original(asUid), now), sessOverrides)
		return err
	}

	// Increment Delete transaction ID
	t.delID++
	dr := delrangeDeserialize(ranges)
	if del.Hard {
		for uid, pud := range t.perUser {
			pud.delID = t.delID
			t.perUser[uid] = pud
		}
		// Broadcast the change to all, online and offline, exclude the session making the change.
		params := &presParams{delID: t.delID, delSeq: dr, actor: asUid.UserId()}
		filters := &presFilters{filterIn: types.ModeRead}
		t.presSubsOnline("del", params.actor, params, filters, sess.sid)
		t.presSubsOffline("del", params, filters, sess.sid, true)
	} else {
		pud := t.perUser[asUid]
		pud.delID = t.delID
		t.perUser[asUid] = pud

		// Notify user's other sessions
		t.presPubMessageDelete(asUid, t.delID, dr, sess.sid)
	}

	sess.queueOutWithOverrides(NoErrParams(del.Id, t.original(asUid), now, map[string]int{"del": t.delID}), sessOverrides)

	return nil
}

// Shut down the topic in response to {del what="topic"} request
// See detailed description at hub.topicUnreg()
// 1. Checks if the requester is the owner. If so:
// 1.2 Evict all sessions
// 1.3 Ask hub to unregister self
// 1.4 Exit the run() loop
// 2. If requester is not the owner:
// 2.1 If this is a p2p topic:
// 2.1.1 Check if the other subscription still exists, if so, treat request as {leave unreg=true}
// 2.1.2 If the other subscription does not exist, delete topic
// 2.2 If this is not a p2p topic, treat it as {leave unreg=true}
func (t *Topic) replyDelTopic(h *Hub, sess *Session, asUid types.Uid, del *MsgClientDel, sessOverrides *sessionOverrides) error {
	if t.owner != asUid {
		// Cases 2.1.1 and 2.2
		if t.cat != types.TopicCatP2P || t.subsCount() == 2 {
			return t.replyLeaveUnsub(h, sess, asUid, del.Id, sessOverrides)
		}
	}

	// Notifications are sent from the topic loop.

	return nil
}

// Delete credential
func (t *Topic) replyDelCred(h *Hub, sess *Session, asUid types.Uid, authLvl auth.Level, del *MsgClientDel, sessOverrides *sessionOverrides) error {
	now := types.TimeNow()

	if t.cat != types.TopicCatMe {
		sess.queueOutWithOverrides(ErrPermissionDenied(del.Id, t.original(asUid), now), sessOverrides)
		return errors.New("del.cred: invalid topic category")
	}
	if del.Cred == nil || del.Cred.Method == "" {
		sess.queueOutWithOverrides(ErrMalformed(del.Id, t.original(asUid), now), sessOverrides)
		return errors.New("del.cred: missing method")
	}

	tags, err := deleteCred(asUid, authLvl, del.Cred)
	if tags != nil {
		// Check if anything has been actually removed.
		_, removed := stringSliceDelta(t.tags, tags)
		if len(removed) > 0 {
			t.tags = tags
			t.presSubsOnline("tags", "", nilPresParams, nilPresFilters, "")
		}
	} else if err == nil {
		sess.queueOutWithOverrides(InfoNoAction(del.Id, del.Topic, now), sessOverrides)
		return nil
	}
	sess.queueOutWithOverrides(decodeStoreError(err, del.Id, del.Topic, now, nil), sessOverrides)
	return err
}

// Delete subscription
func (t *Topic) replyDelSub(h *Hub, sess *Session, asUid types.Uid, del *MsgClientDel, sessOverrides *sessionOverrides) error {
	now := types.TimeNow()

	var err error

	// Get ID of the affected user
	uid := types.ParseUserId(del.User)

	pud := t.perUser[asUid]
	if !(pud.modeGiven & pud.modeWant).IsAdmin() {
		err = errors.New("del.sub: permission denied")
	} else if uid.IsZero() || uid == asUid {
		// Cannot delete self-subscription. User [leave unsub] or [delete topic]
		err = errors.New("del.sub: cannot delete self-subscription")
	} else if t.cat == types.TopicCatP2P {
		// Don't try to delete the other P2P user
		err = errors.New("del.sub: cannot apply to a P2P topic")
	}

	if err != nil {
		sess.queueOutWithOverrides(ErrPermissionDenied(del.Id, t.original(asUid), now), sessOverrides)
		return err
	}

	pud, ok := t.perUser[uid]
	if !ok {
		sess.queueOutWithOverrides(InfoNoAction(del.Id, t.original(asUid), now), sessOverrides)
		return errors.New("del.sub: user not found")
	}

	// Check if the user being ejected is the owner.
	if (pud.modeGiven & pud.modeWant).IsOwner() {
		err = errors.New("del.sub: cannot evict topic owner")
	} else if !pud.modeWant.IsJoiner() {
		// If the user has banned the topic, subscription should not be deleted. Otherwise user may be re-invited
		// which defeats the purpose of banning.
		err = errors.New("del.sub: cannot delete banned subscription")
	}

	if err != nil {
		sess.queueOutWithOverrides(ErrPermissionDenied(del.Id, t.original(asUid), now), sessOverrides)
		return err
	}

	// Delete user's subscription from the database
	if err := store.Subs.Delete(t.name, uid); err != nil {
		if err == types.ErrNotFound {
			sess.queueOutWithOverrides(InfoNoAction(del.Id, t.original(asUid), now), sessOverrides)
		} else {
			sess.queueOutWithOverrides(ErrUnknown(del.Id, t.original(asUid), now), sessOverrides)
			return err
		}
	} else {
		sess.queueOutWithOverrides(NoErr(del.Id, t.original(asUid), now), sessOverrides)
	}

	// Update cached unread count: negative value
	if (pud.modeWant & pud.modeGiven).IsReader() {
		usersUpdateUnread(uid, pud.readID-t.lastID, true)
	}

	// ModeUnset signifies deleted subscription as opposite to ModeNone - no access.
	t.notifySubChange(uid, asUid, pud.modeWant, pud.modeGiven, types.ModeUnset, types.ModeUnset, sidFromSessionOrOverrides(sess, sessOverrides))

	t.evictUser(uid, true, "")

	return nil
}

func (t *Topic) replyLeaveUnsub(h *Hub, sess *Session, asUid types.Uid, id string, sessOverrides *sessionOverrides) error {
	now := types.TimeNow()

	if t.owner == asUid {
		if id != "" {
			sess.queueOutWithOverrides(ErrPermissionDenied(id, t.original(asUid), now), sessOverrides)
		}
		return errors.New("replyLeaveUnsub: owner cannot unsubscribe")
	}

	// Delete user's subscription from the database.
	if err := store.Subs.Delete(t.name, asUid); err != nil {
		if err == types.ErrNotFound {
			if id != "" {
				sess.queueOutWithOverrides(InfoNoAction(id, t.original(asUid), now), sessOverrides)
			}
			err = nil
		} else if id != "" {
			sess.queueOutWithOverrides(ErrUnknown(id, t.original(asUid), now), sessOverrides)
		}

		return err
	}

	if id != "" {
		sess.queueOutWithOverrides(NoErr(id, t.original(asUid), now), sessOverrides)
	}

	pud := t.perUser[asUid]

	// Update cached unread count: negative value
	if (pud.modeWant & pud.modeGiven).IsReader() {
		usersUpdateUnread(asUid, pud.readID-t.lastID, true)
	}

	// Send notifications.
	skipSid := sidFromSessionOrOverrides(sess, sessOverrides)
	t.notifySubChange(asUid, asUid, pud.modeWant, pud.modeGiven, types.ModeUnset, types.ModeUnset, skipSid)
	// Evict all user's sessions, clear cached data, send notifications.
	t.evictUser(asUid, true, skipSid)

	return nil
}

// evictUser evicts all given user's sessions from the topic and clears user's cached data, if appropriate.
func (t *Topic) evictUser(uid types.Uid, unsub bool, skip string) {
	now := types.TimeNow()
	pud := t.perUser[uid]

	// Detach user from topic
	if unsub {
		if t.cat == types.TopicCatP2P {
			// P2P: mark user as deleted
			pud.online = 0
			pud.deleted = true
			t.perUser[uid] = pud
		} else {
			// Grp: delete per-user data
			delete(t.perUser, uid)
			t.computePerUserAcsUnion()

			usersRegisterUser(uid, false)
		}
	} else {
		// Clear online status
		pud.online = 0
		t.perUser[uid] = pud
	}

	// Detach all user's sessions
	msg := NoErrEvicted("", t.original(uid), now)
	msg.Ctrl.Params = map[string]interface{}{"unsub": unsub}
	msg.skipSid = skip
	msg.uid = uid
	for sess := range t.sessions {
		isProxy := sess.isProxy()
		if isProxy || t.remSession(sess, uid) != nil {
			if !isProxy {
				sess.detach <- t.name
			}
			if sess.sid != skip {
				sess.queueOut(msg)
			}
		}
	}
}

// User's subscription to a topic has changed, send presence notifications.
// 1. New subscription
// 2. Deleted subscription
// 3. Permissions changed
func (t *Topic) notifySubChange(uid, actor types.Uid, oldWant, oldGiven,
	newWant, newGiven types.AccessMode, skip string) {

	unsub := newWant == types.ModeUnset || newGiven == types.ModeUnset

	target := uid.UserId()
	dWant := types.ModeNone.String()
	if newWant.IsDefined() {
		if oldWant.IsDefined() && !oldWant.IsZero() {
			dWant = oldWant.Delta(newWant)
		} else {
			dWant = newWant.String()
		}
	}

	dGiven := types.ModeNone.String()
	if newGiven.IsDefined() {
		if oldGiven.IsDefined() && !oldGiven.IsZero() {
			dGiven = oldGiven.Delta(newGiven)
		} else {
			dGiven = newGiven.String()
		}
	}
	params := &presParams{
		target: target,
		actor:  actor.UserId(),
		dWant:  dWant,
		dGiven: dGiven}

	// Announce the change in permissions to the admins who are online in the topic, exclude the target
	// and exclude the actor's session.
	t.presSubsOnline("acs", target, params,
		&presFilters{filterIn: types.ModeCSharer, excludeUser: target},
		skip)

	// If it's a new subscription or if the user asked for permissions in excess of what was granted,
	// announce the request to topic admins on 'me' so they can approve the request. The notification
	// is not sent to the target user or the actor's session.
	if newWant.BetterThan(newGiven) || oldWant == types.ModeNone {
		t.presSubsOffline("acs", params,
			&presFilters{filterIn: types.ModeCSharer, excludeUser: target},
			skip, true)
	}

	// Handling of muting/unmuting.
	// Case A: subscription deleted.
	// Case B: subscription muted only.
	if unsub {
		// Subscription deleted
		// In case of a P2P topic subscribe/unsubscribe users from each other's notifications.
		if t.cat == types.TopicCatP2P {
			uid2 := t.p2pOtherUser(uid)
			// Remove user1's subscription to user2 and notify user1's other sessions that he is gone.
			t.presSingleUserOffline(uid, "gone", nilPresParams, skip, false)
			// Tell user2 that user1 is offline but let him keep sending updates in case user1 resubscribes.
			presSingleUserOfflineOffline(uid2, target, "off", nilPresParams, "")
		} else if t.cat == types.TopicCatGrp {
			// Notify all sharers that the user is offline now.
			t.presSubsOnline("off", uid.UserId(), nilPresParams,
				&presFilters{
					filterIn:    types.ModeCSharer,
					excludeUser: target},
				skip)
		}
	} else if !(newWant & newGiven).IsPresencer() && (oldWant & oldGiven).IsPresencer() {
		// Subscription just muted.
		var source string
		if t.cat == types.TopicCatP2P {
			source = t.p2pOtherUser(uid).UserId()
		} else if t.cat == types.TopicCatGrp {
			source = t.name
		}
		if source != "" {
			// Tell user1 to start discarding updates from muted topic/user.
			presSingleUserOfflineOffline(uid, source, "off+dis", nilPresParams, "")
		}

	} else if (newWant & newGiven).IsPresencer() && !(oldWant & oldGiven).IsPresencer() {
		// Subscription un-muted.

		// Notify subscriber of topic's online status.
		if t.cat == types.TopicCatGrp {
			t.presSingleUserOffline(uid, "?unkn+en", nilPresParams, "", false)
		} else if t.cat == types.TopicCatMe {
			// User is visible online now, notify subscribers.
			t.presUsersOfInterest("on+en", t.userAgent)
		}
	}

	// Notify requester's other sessions that permissions have changed.
	if !unsub {
		t.presSingleUserOffline(uid, "acs", params, skip, false)
	}
}

// Prepares a payload to be delivered to a mobile device as a push notification in response to a {data} message.
func (t *Topic) pushForData(fromUid types.Uid, data *MsgServerData) *push.Receipt {
	// The `Topic` in the push receipt is `t.xoriginal` for group topics, `fromUid` for p2p topics,
	// not the t.original(fromUid) because it's the topic name as seen by the recipient, not by the sender.
	topic := t.xoriginal
	if t.cat == types.TopicCatP2P {
		topic = fromUid.UserId()
	}

	// Initialize the push receipt.
	contentType, _ := data.Head["mime"].(string)
	receipt := push.Receipt{
		To: make(map[types.Uid]push.Recipient, t.subsCount()),
		Payload: push.Payload{
			What:        push.ActMsg,
			Silent:      false,
			Topic:       topic,
			From:        data.From,
			Timestamp:   data.Timestamp,
			SeqId:       data.SeqId,
			ContentType: contentType,
			Content:     data.Content}}

	for uid, pud := range t.perUser {
		// Send only to those who have notifications enabled, exclude the originating user.
		if uid == fromUid {
			continue
		}
		mode := pud.modeWant & pud.modeGiven
		if mode.IsPresencer() && mode.IsReader() && !pud.deleted {
			receipt.To[uid] = push.Recipient{
				// Number of sessions this data message will be delivered to.
				// Push notifications sent to users with non-zero online sessions will be marked silent.
				Delivered: pud.online,
      }
		}
	}
	if len(receipt.To) > 0 {
		return &receipt
	}
	// If there are no recipient there is no need to send the push notification.
	return nil
}

// Prepares payload to be delivered to a mobile device as a push notification in response to a new subscription.
func (t *Topic) pushForSub(fromUid, toUid types.Uid, want, given types.AccessMode, now time.Time) *push.Receipt {
	// The `Topic` in the push receipt is `t.xoriginal` for group topics, `fromUid` for p2p topics,
	// not the t.original(fromUid) because it's the topic name as seen by the recipient, not by the sender.
	topic := t.xoriginal
	if t.cat == types.TopicCatP2P {
		topic = fromUid.UserId()
	}

	// Initialize the push receipt.
	receipt := push.Receipt{
		To: make(map[types.Uid]push.Recipient, t.subsCount()),
		Payload: push.Payload{
			What:      push.ActSub,
			Silent:    false,
			Topic:     topic,
			From:      fromUid.UserId(),
			Timestamp: now,
			SeqId:     t.lastID,
			ModeWant:  want,
			ModeGiven: given}}

	receipt.To[toUid] = push.Recipient{}

	return &receipt
}

func (t *Topic) mostRecentSession() *Session {
	var sess *Session
	var latest time.Time
	for s := range t.sessions {
		if s.lastAction.After(latest) {
			sess = s
			latest = s.lastAction
		}
	}
	return sess
}

const (
	// Topic is fully initialized.
	topicStatusLoaded = 0x1
	// Topic is paused: all packets are rejected.
	topicStatusPaused = 0x2

	// Topic is in the process of being deleted. This is irrecoverable.
	topicStatusMarkedDeleted = 0x10
	// Topic is suspended: read-only mode.
	topicStatusReadOnly = 0x20
)

// statusChangeBits sets or removes given bits from t.status
func (t *Topic) statusChangeBits(bits int32, set bool) {
	for {
		oldStatus := atomic.LoadInt32((*int32)(&t.status))
		newStatus := oldStatus
		if set {
			newStatus = newStatus | bits
		} else {
			newStatus = newStatus & ^bits
		}
		if newStatus == oldStatus {
			break
		}
		if atomic.CompareAndSwapInt32((*int32)(&t.status), oldStatus, newStatus) {
			break
		}
	}
}

// markLoaded indicates that topic subscribers have been loaded into memory.
func (t *Topic) markLoaded() {
	t.statusChangeBits(topicStatusLoaded, true)
}

// markPaused pauses or unpauses the topic. When the topic is paused all
// messages are rejected.
func (t *Topic) markPaused(pause bool) {
	t.statusChangeBits(topicStatusPaused, pause)
}

// markDeleted marks topic as being deleted.
func (t *Topic) markDeleted() {
	t.statusChangeBits(topicStatusMarkedDeleted, true)
}

// markReadOnly suspends/un-suspends the topic: adds or removes the 'read-only' flag.
func (t *Topic) markReadOnly(readOnly bool) {
	t.statusChangeBits(topicStatusReadOnly, readOnly)
}

// isInactive checks if topic is paused or being deleted.
func (t *Topic) isInactive() bool {
	return (atomic.LoadInt32((*int32)(&t.status)) & (topicStatusPaused | topicStatusMarkedDeleted)) != 0
}

func (t *Topic) isReadOnly() bool {
	return (atomic.LoadInt32((*int32)(&t.status)) & topicStatusReadOnly) != 0
}

func (t *Topic) isLoaded() bool {
	return (atomic.LoadInt32((*int32)(&t.status)) & topicStatusLoaded) != 0
}

func (t *Topic) isDeleted() bool {
	return (atomic.LoadInt32((*int32)(&t.status)) & topicStatusMarkedDeleted) != 0
}

// Get topic name suitable for the given client
func (t *Topic) original(uid types.Uid) string {
	if t.cat != types.TopicCatP2P {
		return t.xoriginal
	}

	if pud, ok := t.perUser[uid]; ok {
		return pud.topicName
	}

	panic("Invalid P2P topic")
}

// Get ID of the other user in a P2P topic
func (t *Topic) p2pOtherUser(uid types.Uid) types.Uid {
	if t.cat == types.TopicCatP2P {
		// Try to find user in subscribers.
		for u2 := range t.perUser {
			if u2.Compare(uid) != 0 {
				return u2
			}
		}
	}

	// Even when one user is deleted, the subscription must be restored
	// before p2pOtherUser is called.
	panic("Not a valid P2P topic")
}

// Get per-session value of fnd.Public
func (t *Topic) fndGetPublic(sess *Session) interface{} {
	if t.cat == types.TopicCatFnd {
		if t.public == nil {
			return nil
		}
		if pubmap, ok := t.public.(map[string]interface{}); ok {
			return pubmap[sess.sid]
		}
		panic("Invalid Fnd.Public type")
	}
	panic("Not Fnd topic")
}

// Assign per-session fnd.Public. Returns true if value has been changed.
func (t *Topic) fndSetPublic(sess *Session, public interface{}) bool {
	if t.cat != types.TopicCatFnd {
		panic("Not Fnd topic")
	}

	var pubmap map[string]interface{}
	var ok bool
	if t.public != nil {
		if pubmap, ok = t.public.(map[string]interface{}); !ok {
			// This could only happen if fnd.public is assigned outside of this function.
			panic("Invalid Fnd.Public type")
		}
	}
	if pubmap == nil {
		pubmap = make(map[string]interface{})
	}

	if public != nil {
		pubmap[sess.sid] = public
	} else {
		ok = (pubmap[sess.sid] != nil)
		delete(pubmap, sess.sid)
		if len(pubmap) == 0 {
			pubmap = nil
		}
	}
	t.public = pubmap
	return ok

}

// Remove per-session value of fnd.Public
func (t *Topic) fndRemovePublic(sess *Session) {
	if t.cat == types.TopicCatFnd {
		if t.public == nil {
			return
		}
		if pubmap, ok := t.public.(map[string]interface{}); ok {
			delete(pubmap, sess.sid)
			return
		}
		panic("Invalid Fnd.Public type")
	}
	panic("Not Fnd topic")
}

func (t *Topic) accessFor(authLvl auth.Level) types.AccessMode {
	return selectAccessMode(authLvl, t.accessAnon, t.accessAuth, getDefaultAccess(t.cat, true))
}

// subsCount returns the number of topic subsribers
func (t *Topic) subsCount() int {
	if t.cat == types.TopicCatP2P {
		count := 0
		for uid := range t.perUser {
			if !t.perUser[uid].deleted {
				count++
			}
		}
		return count
	}
	return len(t.perUser)
}

// Add session record. 'user' may be different from s.uid.
func (t *Topic) addSession(s *Session, asUid types.Uid) bool {
	if _, ok := t.sessions[s]; ok {
		return false
	}
	t.sessions[s] = perSessionData{uid: asUid}
	return true
}

// Removes session record if 'doRemove' is true and either:
// * 'asUid' matches subscribed user.
// * or 's' is a proxy session for a proxy-master topic connection.
func (t *Topic) maybeRemoveSession(s *Session, asUid types.Uid, doRemove bool) *perSessionData {
	if pssd, ok := t.sessions[s]; ok && (s.isProxy() || pssd.uid == asUid || asUid.IsZero()) {
		if doRemove {
			// Check for deferred presence notification and cancel it if found.
			if pssd.ref != nil {
				t.defrNotif.Remove(pssd.ref)
			}
			delete(t.sessions, s)
		}
		return &pssd
	}
	return nil
}

// Removes session record if 'asUid' matches subscribed user.
func (t *Topic) remSession(s *Session, asUid types.Uid) *perSessionData {
	return t.maybeRemoveSession(s, asUid, true)
}

func (t *Topic) isOnline() bool {
	// Some sessions may be background sessions. They should not be counted.
	for _, pssd := range t.sessions {
		// At least one non-background session.
		if pssd.ref == nil {
			return true
		}
	}
	return false
}

func topicCat(name string) types.TopicCat {
	return types.GetTopicCat(name)
}

// Generate random string as a name of the group topic
func genTopicName() string {
	return "grp" + store.GetUidString()
}<|MERGE_RESOLUTION|>--- conflicted
+++ resolved
@@ -1756,18 +1756,12 @@
 			// Increment unread count
 			usersUpdateUnread(target, t.lastID-userData.readID, true)
 		}
-<<<<<<< HEAD
 		t.notifySubChange(target, asUid, oldWant, oldGiven, userData.modeWant, userData.modeGiven, sidFromSessionOrOverrides(sess, sessOverrides))
-		changed = true
-=======
-
-		t.notifySubChange(target, asUid, oldWant, oldGiven, userData.modeWant, userData.modeGiven, sess.sid)
 	}
 
 	if !userData.modeGiven.IsJoiner() {
 		// The user is banned from the topic.
 		t.evictUser(target, false, "")
->>>>>>> 9a95aee0
 	}
 
 	return changed, nil
